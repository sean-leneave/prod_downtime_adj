name: Python application

on:
  push:
    branches: [ main, develop ]
  pull_request:
    branches: [ main, develop ]

jobs:
  build:
    runs-on: ${{ matrix.os }}
    strategy:
      matrix:
        os: [macos-latest, windows-latest]

    steps:
      - uses: actions/checkout@v3

      - name: Set up Python
        uses: actions/setup-python@v5
        with:
          python-version: '3.11'

      - name: Install dependencies
        run: |
          python -m pip install --upgrade pip
          pip install -r requirements.txt
          pip install flake8 pytest-cov codecov

<<<<<<< HEAD
      - name: Lint with flake8
        run: |
          flake8 --max-line-length=130 .

      - name: Run tests with coverage and JUnit report
        run: |
          if [ "$RUNNER_OS" = "Windows" ]; then
            set PYTHONPATH=.
            pytest --cov --junitxml=junit.xml -o junit_family=legacy
          else
            PYTHONPATH=. pytest --cov --junitxml=junit.xml -o junit_family=legacy
          fi
        shell: bash

      - name: Upload test results to Codecov
        if: ${{ !cancelled() }}
        uses: codecov/test-results-action@v1
        with:
          token: ${{ secrets.CODECOV_TOKEN }}

      - name: Upload coverage to Codecov
        if: ${{ runner.os == 'macOS' || runner.os == 'Windows' }}
        run: bash <(curl -s https://codecov.io/bash) -f coverage.xml || echo 'Codecov upload failed'

      - name: Check app starts
        run: |
          python downtime_adj_app.py --help 
=======
    - name: Run tests
      run: |
        # Cross-platform way to set PYTHONPATH
        python -c "import sys; print(sys.platform)"
        if [ \"$RUNNER_OS\" = \"Windows\" ]; then set PYTHONPATH=. && pytest; else PYTHONPATH=. pytest; fi
      shell: bash
>>>>>>> 43862ce4
<|MERGE_RESOLUTION|>--- conflicted
+++ resolved
@@ -27,7 +27,6 @@
           pip install -r requirements.txt
           pip install flake8 pytest-cov codecov
 
-<<<<<<< HEAD
       - name: Lint with flake8
         run: |
           flake8 --max-line-length=130 .
@@ -54,12 +53,4 @@
 
       - name: Check app starts
         run: |
-          python downtime_adj_app.py --help 
-=======
-    - name: Run tests
-      run: |
-        # Cross-platform way to set PYTHONPATH
-        python -c "import sys; print(sys.platform)"
-        if [ \"$RUNNER_OS\" = \"Windows\" ]; then set PYTHONPATH=. && pytest; else PYTHONPATH=. pytest; fi
-      shell: bash
->>>>>>> 43862ce4
+          python downtime_adj_app.py --help 