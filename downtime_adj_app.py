import streamlit as st
import pandas as pd
import numpy as np
import plotly.graph_objects as go
from plotly.subplots import make_subplots
import io
import zipfile
from utils import (
    standardize_downtime_percentage,
    interpolate_values,
    add_one_month,
    standardize_to_end_of_month
)
import matplotlib.pyplot as plt
import matplotlib.ticker as ticker
<<<<<<< HEAD
from openpyxl import load_workbook
from openpyxl.styles import Font, PatternFill
from utils import standardize_downtime_percentage, interpolate_values, get_raw_data_csv, add_one_month, standardize_to_end_of_month, format_numbers, preprocess_rate_data, is_valid_production_data
=======
>>>>>>> 08f63a12

# Constants
DEBUG_MODE = False  # Set to True to show debugging info messages

COLORS = {
    'background': '#F8F9FA',
    'text': '#2C3E50',
    'oil': '#2ECC71',
    'gas': '#E74C3C',
    'water': '#3498DB',
    'liquid': '#34495E'
}

PLOT_LAYOUT = {
    'font': {
        'family': 'Arial, sans-serif',
        'size': 12,
        'color': COLORS['text']
    },
    'plot_bgcolor': COLORS['background'],
    'hovermode': 'x unified'
}

# Set page config
st.set_page_config(
    page_title="Production Downtime Adjustment",
    page_icon="📊",
    layout="wide",
    initial_sidebar_state="expanded"
)

# Constants
MAX_YEARS = 30
MAX_MONTHS = MAX_YEARS * 12

# Initialize session state
if 'forecast_data' not in st.session_state:
    st.session_state.forecast_data = ""
if 'downtime_data' not in st.session_state:
    st.session_state.downtime_data = ""
if 'processed_data' not in st.session_state:
    st.session_state.processed_data = None
if 'figure' not in st.session_state:
    st.session_state.figure = None
if 'batch_data' not in st.session_state:
    st.session_state.batch_data = None
if 'batch_wells' not in st.session_state:
    st.session_state.batch_wells = []
if 'selected_well' not in st.session_state:
    st.session_state.selected_well = None
if 'well_forecast_data' not in st.session_state:
    st.session_state.well_forecast_data = {}
if 'processed_wells' not in st.session_state:
    st.session_state.processed_wells = {}
if 'mosaic_zip_buffer' not in st.session_state:
    st.session_state.mosaic_zip_buffer = None
if 'mosaic_zip_filename' not in st.session_state:
    st.session_state.mosaic_zip_filename = None
if 'generated_export_bytes' not in st.session_state:
    st.session_state.generated_export_bytes = None
if 'generated_export_filename' not in st.session_state:
    st.session_state.generated_export_filename = None


def process_and_store_data():
    """Process input data and store results in session state"""
    if not st.session_state.forecast_data or not st.session_state.downtime_data:
        st.error("Please provide both forecast and downtime data.")
        return False

    try:
        # Load dataframes
        try:
            forecast_df = pd.read_csv(
                io.StringIO(
                    st.session_state.forecast_data),
                sep='\t')
            if len(forecast_df.columns) == 1:
                # Try comma separator if tab didn't work
                forecast_df = pd.read_csv(
                    io.StringIO(
                        st.session_state.forecast_data),
                    sep=',')
                if DEBUG_MODE:
                    st.info("Detected comma-separated values for forecast data.")
        except Exception as e:
            st.error(f"Error parsing forecast data: {str(e)}")
            return False

        try:
            downtime_df = pd.read_csv(
                io.StringIO(
                    st.session_state.downtime_data),
                sep='\t')
            if len(downtime_df.columns) == 1:
                downtime_df = pd.read_csv(
                    io.StringIO(
                        st.session_state.downtime_data),
                    sep=',')
                if DEBUG_MODE:
                    st.info("Detected comma-separated values for downtime data.")
        except Exception as e:
            st.error(f"Error parsing downtime data: {str(e)}")
            return False

        # Print loaded columns for debugging
        if DEBUG_MODE:
            st.info(
                f"Loaded forecast columns: {', '.join(forecast_df.columns)}")

        # Handle column mapping for forecast data
        standard_columns = {
            'Well Name': [
                'well_name', 'well name', 'wellname', 'well', 'name', 'entity', 'Well Name'
            ], 'date': ['date', 'Date'], 'oil_rate': [
                'oil_rate', 'oil rate', 'oilrate', 'oil', 'Oil Rate'], 'gas_rate': [
                'gas_rate', 'gas rate', 'gasrate', 'gas', 'Gas Rate'], 'water_rate': [
                'water_rate', 'water rate', 'waterrate', 'wtrrate', 'water', 'wtr', 'Water Rate']}

        orig_columns = list(forecast_df.columns)
        normalized_columns = [str(col).strip().lower()
                              for col in forecast_df.columns]

        # Map columns to standard names
        col_map = {}
        for std_col, patterns in standard_columns.items():
            for i, col_lower in enumerate(normalized_columns):
                orig_col = orig_columns[i]

                # check for exact match with any pattern
                if col_lower in [p.lower() for p in patterns]:
                    col_map[orig_col] = std_col
                    break

                # check for partial matches (skip if already mapped)
                if orig_col not in col_map:
                    for pattern in patterns:
                        if pattern.lower() in col_lower:
                            col_map[orig_col] = std_col
                            break

                # Break out of the loop if mapped this column
                if orig_col in col_map:
                    break

        # Report mapping for debugging
        if col_map and DEBUG_MODE:
            mapping_info = ", ".join(
                [f"{orig} → {new}" for orig, new in col_map.items()])
            st.info(f"Column mapping: {mapping_info}")

        # Apply column mapping
        forecast_df = forecast_df.rename(columns=col_map)

        # Check for required columns
        forecast_columns = [
            'Well Name',
            'date',
            'oil_rate',
            'gas_rate',
            'water_rate']
        missing_cols = [
            col for col in forecast_columns if col not in forecast_df.columns]

        # Try alternate mapping if columns are still missing
        if 'Well Name' in missing_cols and 'well_name' in forecast_df.columns:
            forecast_df['Well Name'] = forecast_df['well_name']
            missing_cols.remove('Well Name')

        if missing_cols:
            st.error(
                f"Forecast file is missing required columns: {', '.join(missing_cols)}."
                "Please check your file.")
            if DEBUG_MODE:
                st.info(f"Available columns: {', '.join(forecast_df.columns)}")
            return False

        # Handle similar mapping for downtime data if needed
        downtime_columns = ['Scenario', 'date', 'downtime_pct']
        for req in downtime_columns:
            if req not in downtime_df.columns:
                downtime_df[req] = '' if req == 'Scenario' or req == 'date' else None
        downtime_df = downtime_df[downtime_columns]
        downtime_df['Scenario'] = downtime_df['Scenario'].astype(str)

        # Check if DataFrames are empty
        if forecast_df.empty or downtime_df.empty:
            st.error("Forecast or downtime data is empty or invalid.")
            return False

        # Process each unique well independently
        st.session_state.processed_wells = {}
        all_wells = forecast_df['Well Name'].unique()
        
        progress_bar = st.progress(0)
        for i, well in enumerate(all_wells):
            # Update progress
            progress_value = (i + 1) / len(all_wells)
            progress_bar.progress(progress_value)
            
            well_df = forecast_df[forecast_df['Well Name'] == well].copy()
            # Defensive check for downtime scenario
            scenario = ''
            if not downtime_df.empty \
                    and 'Scenario' in downtime_df.columns \
                    and downtime_df['Scenario'].notnull(
                    ).any():
                scenario = downtime_df['Scenario'].iloc[0]
<<<<<<< HEAD
            dt_df = downtime_df[downtime_df['Scenario'] == scenario].copy() if scenario else downtime_df.copy()
            
            # Convert dates to datetime and standardize to end of month
            if 'date' in well_df.columns:
                well_df['date'] = pd.to_datetime(well_df['date'])
                well_df['date'] = well_df['date'].apply(standardize_to_end_of_month)
                well_df.set_index('date', inplace=True)
            
            if 'date' in dt_df.columns:
                dt_df['date'] = pd.to_datetime(dt_df['date'])
                dt_df['date'] = dt_df['date'].apply(standardize_to_end_of_month)
                dt_df.set_index('date', inplace=True)
            
            # Apply preprocessing to handle blanks but preserve zeros
            well_df = preprocess_rate_data(well_df)
            
            # Standardize downtime percentages
            if 'downtime_pct' in dt_df.columns:
                dt_df['downtime_pct'] = dt_df['downtime_pct'].apply(standardize_downtime_percentage)
            
            # Fill in any missing dates in downtime data
            missing_dt_dates = set(well_df.index) - set(dt_df.index)
            if missing_dt_dates:
                for date in missing_dt_dates:
                    dt_df.loc[date, 'downtime_pct'] = 0.0
                dt_df.sort_index(inplace=True)
            
            # Validate data
            errors, warnings = validate_input_data(well_df, dt_df)
=======
            dt_df = downtime_df[downtime_df['Scenario'] == scenario].copy(
            ) if scenario else downtime_df.copy()
            # Use process_input_data to get processed DataFrames
            well_forecast_str = well_df.to_csv(sep='\t', index=False)
            dt_str = dt_df.to_csv(sep='\t', index=False)
            f_df, d_df = process_input_data(well_forecast_str, dt_str)
            if f_df is None or d_df is None or f_df.empty or d_df.empty:
                continue
            errors, warnings = validate_input_data(f_df, d_df)
>>>>>>> 08f63a12
            if errors:
                if DEBUG_MODE:
                    st.info(f"Skipping {well} due to errors: {'; '.join(errors)}")
                continue
                
            # Join dataframes and process production data
            df = well_df.join(dt_df[['downtime_pct']], how='left')
            df = df.sort_index()
<<<<<<< HEAD
            
            try:
                df_out, df_interpolate = process_production_data(df)
                
                # Add defensive check for empty result DataFrames
                if df_out is None or df_out.empty or len(df_out.index) == 0:
                    # Skip this well and move to the next one
                    if DEBUG_MODE:
                        st.info(f"Skipping {well} - no output data generated")
                    continue
                    
                st.session_state.processed_wells[well] = {
                    'data': df_out,
                    'figure': create_plotly_figure(df_out, well_name=well)
                }
            except Exception as e:
                if DEBUG_MODE:
                    st.error(f"Error processing well {well}: {str(e)}")
                continue
        
=======
            df_out, df_interpolate = process_production_data(df)

            # Add defensive check for empty result DataFrames
            if df_out is None or df_out.empty or len(df_out.index) == 0:
                # Skip this well and move to the next one
                continue

            st.session_state.processed_wells[well] = {
                'data': df_out,
                'figure': create_plotly_figure(df_out, well_name=well)
            }
>>>>>>> 08f63a12
        # Set the first well as selected and update processed_data/figure
        if st.session_state.processed_wells:
            first_well = next(iter(st.session_state.processed_wells))
            st.session_state.selected_well = first_well
            st.session_state.processed_data = st.session_state.processed_wells[first_well]['data']
            st.session_state.figure = st.session_state.processed_wells[first_well]['figure']
            st.success(f"Successfully processed {len(st.session_state.processed_wells)} wells")
        else:
            st.session_state.processed_data = None
            st.session_state.figure = None
            st.error("No valid wells were processed. Please check your input data.")
        return True
    except Exception as e:
        st.error(f"Error processing data: {str(e)}")
        import traceback
        if DEBUG_MODE:
            st.error(f"Traceback: {traceback.format_exc()}")
        return False


def process_input_data(forecast_data, downtime_data):
    """Process input data into proper format for calculations."""
    if not forecast_data or not downtime_data:
        st.error("Please provide both forecast and downtime data.")
        return None, None

    try:
        # Convert strings to dataframes
        try:
            forecast_df = pd.read_csv(io.StringIO(forecast_data), sep='\t')
            if len(forecast_df.columns) == 1:
                forecast_df = pd.read_csv(io.StringIO(forecast_data), sep=',')
                if DEBUG_MODE:
                    st.info(
                        "Detected comma-separated values for forecast data instead of tabs."
                        "Processing anyway.")
        except Exception as e:
            st.error(
                f"Error parsing forecast data: {str(e)}"
                "Please ensure data is tab-separated with proper headers.")
            return None, None

        try:
            downtime_df = pd.read_csv(io.StringIO(downtime_data), sep='\t')
            if len(downtime_df.columns) == 1:
                downtime_df = pd.read_csv(io.StringIO(downtime_data), sep=',')
                if DEBUG_MODE:
                    st.info(
                        "Detected comma-separated values for downtime data instead of tabs."
                        "Processing anyway.")
        except Exception as e:
            st.error(
                f"Error parsing downtime data: {str(e)}"
                "Please ensure data is tab-separated with proper headers.")
            return None, None

        # Print loaded columns for debugging
        if DEBUG_MODE:
            st.info(f"Loaded columns: {', '.join(forecast_df.columns)}")

        # Handle column mapping for forecast data
        standard_columns = {
            'Well Name': [
                'well_name', 'well name', 'wellname', 'well', 'name', 'entity', 'Well Name'], 'date': [
                'date', 'Date'], 'oil_rate': [
                'oil_rate', 'oil rate', 'oilrate', 'oil', 'Oil Rate'], 'gas_rate': [
                    'gas_rate', 'gas rate', 'gasrate', 'gas', 'Gas Rate'], 'water_rate': [
                'water_rate', 'water rate', 'waterrate', 'wtrrate', 'water', 'wtr', 'Water Rate']}

        orig_columns = list(forecast_df.columns)
        normalized_columns = [str(col).strip().lower()
                              for col in forecast_df.columns]

        # Map columns to standard names
        col_map = {}
        for std_col, patterns in standard_columns.items():
            for i, col_lower in enumerate(normalized_columns):
                orig_col = orig_columns[i]

                # Check for exact match with any pattern
                if col_lower in [p.lower() for p in patterns]:
                    col_map[orig_col] = std_col
                    break

                # Check for partial matches (skip if already mapped)
                if orig_col not in col_map:
                    for pattern in patterns:
                        if pattern.lower() in col_lower:
                            col_map[orig_col] = std_col
                            break

                # Break out of the loop if mapped this column
                if orig_col in col_map:
                    break

        # Report mapping for debugging
        if col_map and DEBUG_MODE:
            mapping_info = ", ".join(
                [f"{orig} → {new}" for orig, new in col_map.items()])
            st.info(f"Column mapping: {mapping_info}")

        # Apply column mapping
        forecast_df = forecast_df.rename(columns=col_map)

        # Check for required columns
        required_cols = [
            'Well Name',
            'date',
            'oil_rate',
            'gas_rate',
            'water_rate']
        missing_cols = [
            col for col in required_cols if col not in forecast_df.columns]

        # Try alternate mapping if columns are still missing
        if 'Well Name' in missing_cols and 'well_name' in forecast_df.columns:
            forecast_df['Well Name'] = forecast_df['well_name']
            missing_cols.remove('Well Name')

        if missing_cols:
            st.error(
                f"Forecast file is missing required columns: {', '.join(missing_cols)}."
                "Please check your file.")
            if DEBUG_MODE:
                st.info(f"Available columns: {', '.join(forecast_df.columns)}")
            return None, None

        # Check for required columns
        if 'date' not in forecast_df.columns:
            st.error("Forecast data must include a 'date' column.")
            return None, None
        if 'date' not in downtime_df.columns:
            st.error("Downtime data must include a 'date' column.")
            return None, None

        # Convert dates to datetime
        forecast_df['date'] = pd.to_datetime(forecast_df['date'])
        downtime_df['date'] = pd.to_datetime(downtime_df['date'])

        # Standardize dates to end of month
        forecast_df['date'] = forecast_df['date'].apply(
            standardize_to_end_of_month)
        downtime_df['date'] = downtime_df['date'].apply(
            standardize_to_end_of_month)

        # Standardize downtime percentages to decimal format
        if 'downtime_pct' in downtime_df.columns:
            try:
                downtime_df['downtime_pct'] = downtime_df['downtime_pct'].apply(
                    standardize_downtime_percentage)
            except ValueError as e:
                st.error(f"Error in downtime data: {str(e)}")
                return None, None

        # Set index to date
        forecast_df.set_index('date', inplace=True)
        downtime_df.set_index('date', inplace=True)

        # Sort by date
        forecast_df.sort_index(inplace=True)
        downtime_df.sort_index(inplace=True)
<<<<<<< HEAD
        
        # Process data to handle blanks properly but preserve zeros
        forecast_df = preprocess_rate_data(forecast_df)
        
        # Ensure downtime data is available for all forecast dates
        missing_dt_dates = set(forecast_df.index) - set(downtime_df.index)
        if missing_dt_dates:
            # Fill missing downtime dates with zeros
            for date in missing_dt_dates:
                downtime_df.loc[date, 'downtime_pct'] = 0.0
            
            # Resort after adding new dates
            downtime_df.sort_index(inplace=True)
            
            if DEBUG_MODE and len(missing_dt_dates) > 0:
                if len(missing_dt_dates) <= 5:
                    missing_dates_str = ", ".join([str(d.date()) for d in sorted(missing_dt_dates)])
                else:
                    sample_dates = [str(d.date()) for d in sorted(list(missing_dt_dates)[:5])]
                    missing_dates_str = f"{', '.join(sample_dates)}... ({len(missing_dt_dates)} dates total)"
                st.info(f"Added missing downtime dates with 0% downtime: {missing_dates_str}")
=======

        # Fill any NaN values with zeros in numeric columns
        for col in ['oil_rate', 'gas_rate', 'water_rate']:
            if col in forecast_df.columns:
                forecast_df[col] = forecast_df[col].fillna(0)

        if 'downtime_pct' in downtime_df.columns:
            downtime_df['downtime_pct'] = downtime_df['downtime_pct'].fillna(0)
>>>>>>> 08f63a12

        return forecast_df, downtime_df

    except Exception as e:
        st.error(f"Error processing data: {str(e)}")
        return None, None


def process_batch_data(batch_data, downtime_data):
    """Process batch forecast data with multiple wells."""
    if not batch_data or not downtime_data:
        st.error("Please provide both batch forecast and downtime data.")
        return None, None, None

    try:
        # Convert strings to dataframes
        try:
            batch_df = pd.read_csv(io.StringIO(batch_data), sep='\t')
            if len(batch_df.columns) == 1:
                batch_df = pd.read_csv(io.StringIO(batch_data), sep=',')
                if DEBUG_MODE:
                    st.info("Detected comma-separated values for batch data.")
        except Exception as e:
            st.error(
                f"Error parsing batch data: {str(e)}"
                "Please ensure data is tab-separated with proper headers.")
            return None, None, None

        # Print debug info about loaded columns
        if DEBUG_MODE:
            st.info(
                f"Loaded batch data columns: {', '.join(batch_df.columns)}")

        if batch_df is not None and not batch_df.empty:
            # Create a mapping of original columns to standard names
            standard_columns = {
                'well_name': [
                    'well_name', 'well name', 'wellname', 'well', 'name', 'entity', 'Well Name'], 'date': [
                    'date', 'Date'], 'oil_rate': [
                    'oil_rate', 'oil rate', 'oilrate', 'oil', 'Oil Rate'], 'gas_rate': [
                    'gas_rate', 'gas rate', 'gasrate', 'gas', 'Gas Rate'], 'water_rate': [
                    'water_rate', 'water rate', 'waterrate', 'wtrrate', 'water', 'wtr', 'Water Rate']}

            # Preserve original column names for reporting
            orig_columns = list(batch_df.columns)

            # Create a normalized version of columns for matching (strip,
            # lowercase)
            normalized_columns = [str(col).strip().lower()
                                  for col in batch_df.columns]

            # Map columns to standard names
            col_map = {}
            for std_col, patterns in standard_columns.items():
                for i, col_lower in enumerate(normalized_columns):
                    orig_col = orig_columns[i]

                    # Check for exact match with any pattern
                    if col_lower in [p.lower() for p in patterns]:
                        col_map[orig_col] = std_col
                        break

                    # Check for partial matches
                    for pattern in patterns:
                        if pattern.lower() in col_lower:
                            col_map[orig_col] = std_col
                            break

                    # Break out of the loop if mapped this column
                    if orig_col in col_map:
                        break

            # Report mapping for debugging
            if col_map and DEBUG_MODE:
                mapping_info = ", ".join(
                    [f"{orig} → {new}" for orig, new in col_map.items()])
                st.info(f"Column mapping: {mapping_info}")

            # Apply column mapping
            batch_df = batch_df.rename(columns=col_map)

        required_cols = [
            'well_name',
            'date',
            'oil_rate',
            'gas_rate',
            'water_rate']
        missing_cols = [
            col for col in required_cols if col not in batch_df.columns]

        if missing_cols:
            # Try again with 'Well Name' instead of 'well_name' if that's
            # what's missing
            if 'well_name' in missing_cols and 'Well Name' in batch_df.columns:
                batch_df['well_name'] = batch_df['Well Name']
                missing_cols.remove('well_name')

            if missing_cols:
                st.error(
                    f"Batch forecast file is missing required columns: {', '.join(missing_cols)}."
                    "Please check your file.")
                if DEBUG_MODE:
                    st.info(
                        f"Available columns: {', '.join(batch_df.columns)}")
                return None, None, None

        if batch_df is None or batch_df.empty:
            st.error("Batch forecast file is empty. Please check your file.")
            return None, None, None

        try:
            downtime_df = pd.read_csv(io.StringIO(downtime_data), sep='\t')
            if len(downtime_df.columns) == 1:
                downtime_df = pd.read_csv(io.StringIO(downtime_data), sep=',')
                if DEBUG_MODE:
                    st.info("Detected comma-separated values for downtime data.")
        except Exception as e:
            st.error(
                f"Error parsing downtime data: {str(e)}"
                "Please ensure data is tab-separated with proper headers.")
            return None, None, None

        # Handle the downtime data columns using the same approach
        if downtime_df is not None and not downtime_df.empty:
            # Create a mapping of original columns to standard names for
            # downtime
            downtime_columns = {
                'Scenario': [
                    'scenario',
                    'scenario_name',
                    'case',
                    'name',
                    'downtime_scenario',
                    'Scenario'],
                'date': [
                    'date',
                    'Date'],
                'downtime_pct': [
                    'downtime_pct',
                    'downtime',
                    'dt_pct',
                    'dt',
                    'pct',
                    'percent',
                    'downtime_percent']}

            # Preserve original column names for reporting
            orig_dt_columns = list(downtime_df.columns)

            # Create a normalized version of columns for matching
            normalized_dt_columns = [
                str(col).strip().lower() for col in downtime_df.columns]

            # Map downtime columns to standard names
            dt_col_map = {}
            for std_col, patterns in downtime_columns.items():
                for i, col_lower in enumerate(normalized_dt_columns):
                    orig_col = orig_dt_columns[i]

                    # Check for exact matches
                    if col_lower in [p.lower() for p in patterns]:
                        dt_col_map[orig_col] = std_col
                        break

                    # Check for partial matches
                    for pattern in patterns:
                        if pattern.lower() in col_lower:
                            dt_col_map[orig_col] = std_col
                            break

                    # Break if mapped this column
                    if orig_col in dt_col_map:
                        break

            # Apply downtime column mapping
            if dt_col_map:
<<<<<<< HEAD
                mapping_info = ", ".join([f"{orig} → {new}" for orig, new in dt_col_map.items()])
                if DEBUG_MODE:
                    st.info(f"Downtime column mapping: {mapping_info}")
=======
                mapping_info = ", ".join(
                    [f"{orig} → {new}" for orig, new in dt_col_map.items()])
                # st.info(f"Downtime column mapping: {mapping_info}")
>>>>>>> 08f63a12
                downtime_df = downtime_df.rename(columns=dt_col_map)

        # Check for required columns in downtime data
        if downtime_df is None or downtime_df.empty \
                or 'date' not in downtime_df.columns \
                or 'downtime_pct' not in downtime_df.columns:
            st.error(
                "Downtime data must include non-empty 'date' and 'downtime_pct' columns.")
            return None, None, None

        # Convert dates to datetime
        batch_df['date'] = pd.to_datetime(batch_df['date'])
        downtime_df['date'] = pd.to_datetime(downtime_df['date'])

        # Standardize dates to end of month
        batch_df['date'] = batch_df['date'].apply(standardize_to_end_of_month)
        downtime_df['date'] = downtime_df['date'].apply(
            standardize_to_end_of_month)

        # Standardize downtime percentages to decimal format
        try:
            downtime_df['downtime_pct'] = downtime_df['downtime_pct'].apply(
                standardize_downtime_percentage)
        except ValueError as e:
            st.error(f"Error in downtime data: {str(e)}")
            return None, None, None

        # Set index for downtime DataFrame
        downtime_df.set_index('date', inplace=True)
        downtime_df.sort_index(inplace=True)

        # Get unique wells
        unique_wells = batch_df['well_name'].unique()
        if len(unique_wells) == 0:
            st.error("No wells found in batch forecast file.")
            return None, None, None

        # Create dictionary to store individual well data
        well_data = {}

        # Process each well
<<<<<<< HEAD
        progress_bar = st.progress(0.0)
        for i, well in enumerate(unique_wells):
            # Update progress
            progress_bar.progress((i+1)/len(unique_wells))
            
            # Extract well data
            well_df = batch_df[batch_df['well_name'] == well][['date', 'oil_rate', 'gas_rate', 'water_rate']]
            
            # Convert date column to index
            well_df.set_index('date', inplace=True)
=======
        for well in unique_wells:
            well_df = batch_df[batch_df['well_name'] == well][[
                'date', 'oil_rate', 'gas_rate', 'water_rate']]
            # Fill NaN values with zeros
            well_df['oil_rate'] = well_df['oil_rate'].fillna(0)
            well_df['gas_rate'] = well_df['gas_rate'].fillna(0)
            well_df['water_rate'] = well_df['water_rate'].fillna(0)
            well_df = well_df.set_index('date')
>>>>>>> 08f63a12
            well_df.sort_index(inplace=True)
            
            # Apply preprocessing to handle blanks properly but keep zeros
            well_df = preprocess_rate_data(well_df)
            
            # Store processed well data
            well_data[well] = well_df

        return well_data, downtime_df, unique_wells

    except Exception as e:
        st.error(f"Error processing batch data: {str(e)}")
        import traceback
        if DEBUG_MODE:
            st.error(f"Traceback: {traceback.format_exc()}")
        return None, None, None


def validate_input_data(forecast_df, downtime_df):
    """Validate input dataframes."""
    errors = []
    warnings = []

    # Check forecast data
    possible_fluid_cols = ['oil_rate', 'gas_rate', 'water_rate']
<<<<<<< HEAD
    available_fluid_cols = [col for col in possible_fluid_cols if col in forecast_df.columns]
    
    # Check if at least one fluid type is present in columns (even if all zeros)
=======
    available_fluid_cols = [
        col for col in possible_fluid_cols if col in forecast_df.columns]

    # Check if at least one fluid type is present
>>>>>>> 08f63a12
    if not available_fluid_cols:
        errors.append(
            "At least one fluid type (oil_rate, gas_rate, or water_rate) \
                is required in forecast data.")
    else:
<<<<<<< HEAD
=======
        # Check if any available fluid has data (non-zero sum)
        has_fluid_data = False
        for col in available_fluid_cols:
            if forecast_df[col].sum() > 0:
                has_fluid_data = True
                break

        if not has_fluid_data:
            errors.append("At least one fluid type must have non-zero values")

>>>>>>> 08f63a12
        # Add warnings for missing fluid types
        missing_fluids = [
            col.replace(
                '_rate',
                '') for col in possible_fluid_cols if col not in available_fluid_cols]
        if missing_fluids:
            warnings.append(
                f"Note: No {', '.join(missing_fluids)} data provided."
                "This is acceptable but may affect some calculations.")

    # Check downtime data
    if 'downtime_pct' not in downtime_df.columns:
        errors.append("Downtime data must include a 'downtime_pct' column")
    else:
        # Check if downtime percentages are within valid range (0-100)
        invalid_downtimes = downtime_df[downtime_df['downtime_pct'] > 1.0]
        if not invalid_downtimes.empty:
            errors.append(
                "Downtime percentages must be between 0 and 100 \
                (or 0 and 1 if in decimal format)")

    # Check date alignment between forecast and downtime data
    forecast_dates = set(forecast_df.index)
    downtime_dates = set(downtime_df.index)

    if not forecast_dates.issubset(downtime_dates):
        missing_dates = forecast_dates - downtime_dates
<<<<<<< HEAD
        warnings.append(f"Missing downtime data for dates: {sorted(list(missing_dates)[:5])}{'...' if len(missing_dates) > 5 else ''}")
    
    if not downtime_dates.issubset(forecast_dates):
        extra_dates = downtime_dates - forecast_dates
        warnings.append(f"Downtime data includes dates not in forecast: {sorted(list(extra_dates)[:5])}{'...' if len(extra_dates) > 5 else ''}")
=======
        errors.append(
            f"Missing downtime data for dates: {sorted(missing_dates)}")

    if not downtime_dates.issubset(forecast_dates):
        extra_dates = downtime_dates - forecast_dates
        warnings.append(
            f"Downtime data includes dates not in forecast: {sorted(extra_dates)}")
>>>>>>> 08f63a12

    return errors, warnings


def process_production_data(df):
    dtype_dict = {
        'oil_rate': np.float64,
        'gas_rate': np.float64,
        'water_rate': np.float64,
        'downtime_pct': np.float64,
        'liquid_rate': np.float64,
        'daysInMonth': np.int64,
        'oil_volume': np.float64,
        'gas_volume': np.float64,
        'water_volume': np.float64,
        'liquid_volume': np.float64,
        'Np': np.float64,
        'Gp': np.float64,
        'Wp': np.float64,
        'Lp': np.float64,
        'adj_oil_rate': np.float64,
        'adj_gas_rate': np.float64,
        'adj_water_rate': np.float64,
        'adj_liquid_rate': np.float64,
        'Np_out': np.float64,
        'Gp_out': np.float64,
        'Wp_out': np.float64,
        'Lp_out': np.float64
    }

    # Make sure blanks are filled with zeros but preserve all data points
    df = preprocess_rate_data(df)
    
    # Create additional columns
    df['liquid_rate'] = df['oil_rate'] + df['water_rate']
<<<<<<< HEAD
    df['GOR'] = np.where(df['oil_rate'] > 0, df['gas_rate'] / df['oil_rate'], 0)
    df['WOR'] = np.where(df['oil_rate'] > 0, df['water_rate'] / df['oil_rate'], 0)
    
=======
    df['GOR'] = np.where(
        df['gas_rate'] /
        df['oil_rate'] > 0,
        df['gas_rate'] /
        df['oil_rate'],
        0)
    df['WOR'] = np.where(
        df['water_rate'] /
        df['oil_rate'] > 0,
        df['water_rate'] /
        df['oil_rate'],
        0)

>>>>>>> 08f63a12
    # Calculate days in month based on the date format
    def get_days_in_month(date):
        if date.day == 1:  # Beginning of month
            return pd.Timestamp(date.year, date.month, 1).days_in_month
        else:  # End of month
            return date.days_in_month

    df['daysInMonth'] = df.index.map(get_days_in_month)

    df['oil_volume'] = (df['oil_rate'] * df['daysInMonth']) / 1000
    df['gas_volume'] = (df['gas_rate'] * df['daysInMonth']) / 1000
    df['water_volume'] = (df['water_rate'] * df['daysInMonth']) / 1000
    df['liquid_volume'] = (df['liquid_rate'] * df['daysInMonth']) / 1000

    df['Np'] = (df['oil_volume']).cumsum()
    df['Gp'] = (df['gas_volume']).cumsum()
    df['Wp'] = (df['water_volume']).cumsum()
    df['Lp'] = df['Np'] + df['Wp']

    df = df.replace([np.inf, -np.inf], np.nan).dropna(how='any')

<<<<<<< HEAD
    # Improved decline start identification
    # First, check if we have any non-zero production data
    has_non_zero_data = (df['oil_rate'] > 0).any() or (df['gas_rate'] > 0).any() or (df['water_rate'] > 0).any()
    
    if not has_non_zero_data:
        # All zeros case - use the first point
=======
    # Identify decline start
    if (df['oil_rate'] > 0).any():
        oil_rate_diff = np.diff(df['oil_rate'].values)
        decline_start_index = np.where(oil_rate_diff <= 0)[
            0][0] + 1 if len(np.where(oil_rate_diff <= 0)[0]) > 0 else 0
    elif (df['gas_rate'] > 0).any():
        gas_rate_diff = np.diff(df['gas_rate'].values)
        decline_start_index = np.where(gas_rate_diff <= 0)[
            0][0] + 1 if len(np.where(gas_rate_diff <= 0)[0]) > 0 else 0
    else:
>>>>>>> 08f63a12
        decline_start_index = 0
        if DEBUG_MODE:
            st.info("All zero production data. Using first point as reference.")
    elif len(df) < 2:
        # Not enough data points
        decline_start_index = 0
        if DEBUG_MODE:
            st.info("Not enough data points to identify decline. Using first point as start.")
    else:
        # Skip initial zeros for decline identification only
        # Find the first non-zero production point
        non_zero_mask = (df['oil_rate'] > 0) | (df['gas_rate'] > 0) | (df['water_rate'] > 0)
        if non_zero_mask.any():
            first_non_zero_idx = non_zero_mask.idxmax()
            non_zero_df = df.loc[first_non_zero_idx:]
            
            # Look for the peak rate in the non-zero data
            primary_fluid = 'oil_rate'
            if non_zero_df['gas_rate'].sum() > non_zero_df['oil_rate'].sum() * 5:  # Gas dominant
                primary_fluid = 'gas_rate'
            
            # Find peak rate index
            peak_index = non_zero_df[primary_fluid].idxmax()
            
            # Get the position in the original dataframe
            decline_start_index = df.index.get_loc(peak_index)
            
            if DEBUG_MODE:
                st.info(f"Identified decline start at position {decline_start_index} (peak {primary_fluid.split('_')[0]} rate).")
        else:
            # This should not happen due to previous check
            decline_start_index = 0

<<<<<<< HEAD
    # Create interpolation dataframe - only use non-zero points for interpolation
    interpolation_mask = (df['oil_rate'] > 0)
    if interpolation_mask.any():
        df_interpolate = df[interpolation_mask][['Np', 'oil_rate', 'GOR', 'WOR']]
    else:
        # Fallback if no oil rates > 0
        df_interpolate = df.iloc[decline_start_index:][['Np', 'oil_rate', 'GOR', 'WOR']]
=======
    df_interpolate = df.iloc[decline_start_index:][[
        'Np', 'oil_rate', 'GOR', 'WOR']]
>>>>>>> 08f63a12

    # Create output DataFrame with correct dtypes
    df_out = df.copy()

    # Initialize new columns with correct dtypes
    new_cols = [
        'adj_oil_rate',
        'adj_gas_rate',
        'adj_water_rate',
        'adj_liquid_rate',
        'adj_oil_volume',
        'adj_gas_volume',
        'adj_water_volume',
        'adj_liquid_volume',
        'Np_out',
        'Gp_out',
        'Wp_out',
        'Lp_out']
    for col in new_cols:
        df_out[col] = pd.Series(0.0, index=df_out.index, dtype='float64')

    df_out = df_out.astype(dtype_dict)

    # Perform the initial row calculations and assign them to df_out
    df_out.loc[df_out.index[0], 'adj_oil_rate'] = df_out.loc[df_out.index[0],
                                                             'oil_rate'] * (1 - df_out.loc[df_out.index[0], 'downtime_pct'])
    df_out.loc[df_out.index[0],
               'adj_gas_rate'] = df_out.loc[df_out.index[0],
                                            'GOR'] * df_out.loc[df_out.index[0],
                                                                'adj_oil_rate']
    df_out.loc[df_out.index[0],
               'adj_water_rate'] = df_out.loc[df_out.index[0],
                                              'WOR'] * df_out.loc[df_out.index[0],
                                                                  'adj_oil_rate']
    df_out.loc[df_out.index[0],
               'adj_liquid_rate'] = df_out.loc[df_out.index[0],
                                               'adj_oil_rate'] + df_out.loc[df_out.index[0],
                                                                            'adj_water_rate']
    df_out.loc[df_out.index[0],
               'adj_oil_volume'] = df_out.loc[df_out.index[0],
                                              'adj_oil_rate'] * df_out.loc[df_out.index[0],
                                                                           'daysInMonth'] / 1000
    df_out.loc[df_out.index[0], 'Np_out'] = (
        df_out.loc[df_out.index[0], 'adj_oil_volume']).cumsum()
    df_out.loc[df_out.index[0], 'Gp_out'] = (
        df_out.loc[df_out.index[0], 'adj_gas_volume']).cumsum()
    df_out.loc[df_out.index[0], 'Wp_out'] = (
        df_out.loc[df_out.index[0], 'adj_water_volume']).cumsum()
    df_out.loc[df_out.index[0],
               'Lp_out'] = df_out.loc[df_out.index[0],
                                      'Np_out'] + df_out.loc[df_out.index[0],
                                                             'Wp_out']

    # Initial conditions for the loop
    max_np = df['Np'].max()
    max_gp = df['Gp'].max()
    max_wp = df['Wp'].max()
    df['Lp'].max()

    last_np_out = 0
    last_gp_out = 0
    last_wp_out = 0
    current_date = df_out.index[0]

    # Main processing loop
    while True:
        if current_date not in df_out.index:
            new_row = {'oil_rate': 0,
                       'gas_rate': 0,
                       'water_rate': 0,
                       'downtime_pct': df_out['downtime_pct'].iloc[-1],
                       # Assume downtime_pct remains constant in extended years
                       'liquid_rate': 0,
                       'daysInMonth': get_days_in_month(current_date),
                       'oil_volume': 0,
                       'gas_volume': 0,
                       'water_volume': 0,
                       'liquid_volume': 0,
                       'Np': df_out['Np'].iloc[-1],
                       'Gp': df_out['Gp'].iloc[-1],
                       'Wp': df_out['Wp'].iloc[-1],
                       'Lp': df_out['Lp'].iloc[-1],
                       'adj_oil_rate': 0,
                       'adj_gas_rate': 0,
                       'adj_water_rate': 0,
                       'adj_liquid_rate': 0,
                       'adj_oil_volume': 0,
                       'adj_gas_volume': 0,
                       'adj_water_volume': 0,
                       'adj_liquid_volume': 0,
                       'Np_out': 0,
                       'Gp_out': 0,
                       'Wp_out': 0,
                       'Lp_out': 0
                       }

            # Date column is added to the dataframe and it should be the index
            df_out = pd.concat(
                [df_out, pd.DataFrame([new_row], index=[current_date])])
            df_out.reset_index(drop=True)

        # Check if we're still within the input range for non-declining oil
        # rates
        if current_date <= df.index[decline_start_index]:
            adj_oil_rate = df_out.loc[current_date, 'oil_rate'] * \
                (1 - df_out.loc[current_date, 'downtime_pct'])
            # Calculate gas and water rates based on input
            if adj_oil_rate > 0:
                adj_gas_rate = df_out.loc[current_date, 'gas_rate'] * \
                    (1 - df_out.loc[current_date, 'downtime_pct'])
                adj_water_rate = df_out.loc[current_date, 'water_rate'] * \
                    (1 - df_out.loc[current_date, 'downtime_pct'])
            else:
                adj_gas_rate = 0
                adj_water_rate = 0
            adj_liquid_rate = adj_oil_rate + adj_water_rate
        else:
            # Check if this date has all zero rates in the original dataframe
            if current_date in df.index and df.loc[current_date,
                                                   'oil_rate'] == 0 and df.loc[current_date,
                                                                               'gas_rate'] == 0 and df.loc[current_date,
                                                                                                           'water_rate'] == 0:
                # Honor zero rates only when all rates are zero
                adj_oil_rate = 0
                adj_gas_rate = 0
                adj_water_rate = 0
                adj_liquid_rate = 0
            else:
                # Use interpolated values for oil rate and adjust for downtime
                adj_oil_rate = interpolate_values(
                    last_np_out, df_interpolate['Np'], df_interpolate['oil_rate'])
                downtime_pct = df_out.loc[current_date, 'downtime_pct']
                adj_oil_rate *= (1 - downtime_pct)

                # Calculate gas and water rates
                adj_gas_rate = interpolate_values(
                    last_np_out, df_interpolate['Np'], df_interpolate['GOR']) * adj_oil_rate
                adj_water_rate = interpolate_values(
                    last_np_out, df_interpolate['Np'], df_interpolate['WOR']) * adj_oil_rate
                adj_liquid_rate = adj_oil_rate + adj_water_rate

        # No need to check for adj_liquid_rate existence anymore
        # if 'adj_liquid_rate' not in locals():
        #     adj_liquid_rate = adj_oil_rate + adj_water_rate

        # Update cumulative productions
        days_in_month = get_days_in_month(current_date)
        adj_oil_volume = adj_oil_rate * days_in_month / 1000
        adj_gas_volume = adj_gas_rate * days_in_month / 1000
        adj_water_volume = adj_water_rate * days_in_month / 1000
        adj_liquid_volume = adj_liquid_rate * days_in_month / 1000
        np_out = last_np_out + adj_oil_volume
        gp_out = last_gp_out + adj_gas_volume
        wp_out = last_wp_out + adj_water_volume
        lp_out = np_out + wp_out

        # Update existing row
        df_out.loc[current_date, 'adj_oil_rate'] = adj_oil_rate
        df_out.loc[current_date, 'adj_gas_rate'] = adj_gas_rate
        df_out.loc[current_date, 'adj_water_rate'] = adj_water_rate
        df_out.loc[current_date, 'adj_liquid_rate'] = adj_liquid_rate
        if adj_oil_rate != 0 and not np.isnan(adj_oil_rate):
            df_out.loc[current_date, 'WOR'] = adj_water_rate / \
                adj_oil_rate if adj_water_rate != 0 else 0
            df_out.loc[current_date, 'GOR'] = adj_gas_rate / \
                adj_oil_rate if adj_gas_rate != 0 else 0
        else:
            df_out.loc[current_date, 'WOR'] = 0
            df_out.loc[current_date, 'GOR'] = 0
        df_out.loc[current_date, 'adj_oil_volume'] = adj_oil_volume
        df_out.loc[current_date, 'adj_gas_volume'] = adj_gas_volume
        df_out.loc[current_date, 'adj_water_volume'] = adj_water_volume
        df_out.loc[current_date, 'adj_liquid_volume'] = adj_liquid_volume
        df_out.loc[current_date, 'Np_out'] = np_out
        df_out.loc[current_date, 'Gp_out'] = gp_out
        df_out.loc[current_date, 'Wp_out'] = wp_out
        df_out.loc[current_date, 'Lp_out'] = lp_out

        np_out = df_out.loc[current_date, 'Np_out']
        last_gp_out = df_out.loc[current_date, 'Gp_out']
        last_wp_out = df_out.loc[current_date, 'Wp_out']
        last_np_out = np_out

        # Move to next month based on current date format
        if current_date.day == 1:  # Beginning of month
            current_date = pd.Timestamp(
                current_date.year,
                current_date.month,
                1) + pd.offsets.MonthEnd(1)
        else:  # End of month
            current_date += pd.offsets.MonthEnd(1)

        # Check terminal conditions
        if last_np_out > max_np or last_gp_out > max_gp or last_wp_out > max_wp or len(
                df_out) >= 361:
            last_date = df_out.index[-2]
            current_date = df_out.index[-1]
            days_in_month = get_days_in_month(current_date)

            if last_np_out > max_np and last_gp_out > max_gp:
                # Both oil and gas exceeded - calculate rates to hit both
                # targets
                rem_np = last_np_out - max_np
                rem_gp = last_gp_out - max_gp

                # Calculate required rates to hit targets
                adj_oil_rate = rem_np * 1000 / days_in_month
                adj_gas_rate = rem_gp * 1000 / days_in_month
                last_wor = df_out.loc[last_date, 'WOR']
                adj_water_rate = adj_oil_rate * last_wor

            elif last_np_out > max_np:
                # Only oil exceeded
                rem_np = last_np_out - max_np
                adj_oil_rate = rem_np * 1000 / days_in_month
                last_gor = df_out.loc[last_date, 'GOR']
                adj_gas_rate = adj_oil_rate * last_gor
                last_wor = df_out.loc[last_date, 'WOR']
                adj_water_rate = adj_oil_rate * last_wor

            elif last_wp_out > max_wp:
                # Only water exceeded
                rem_wp = last_wp_out - max_wp
                adj_water_rate = rem_wp * 1000 / days_in_month
                adj_oil_rate = df_out.loc[last_date, 'adj_oil_rate']
                last_wor = df_out.loc[last_date, 'WOR']
                adj_gas_rate = adj_oil_rate * last_wor

            else:
                # Only gas exceeded
                rem_gp = last_gp_out - max_gp
                adj_gas_rate = rem_gp * 1000 / days_in_month
                adj_oil_rate = df_out.loc[last_date, 'adj_oil_rate']
                last_wor = df_out.loc[last_date, 'WOR']
                adj_water_rate = adj_oil_rate * last_wor

            # Update the rates in df_out
            df_out.loc[current_date, 'adj_oil_rate'] = adj_oil_rate
            df_out.loc[current_date, 'adj_gas_rate'] = adj_gas_rate
            df_out.loc[current_date, 'adj_water_rate'] = adj_water_rate
            df_out.loc[current_date,
                       'adj_liquid_rate'] = adj_oil_rate + adj_water_rate
            df_out.loc[current_date, 'WOR'] = adj_water_rate / \
                adj_oil_rate if adj_oil_rate > 0 else 0
            df_out.loc[current_date, 'GOR'] = adj_gas_rate / \
                adj_oil_rate if adj_oil_rate > 0 else 0

            # Calculate volumes
            adj_oil_volume = adj_oil_rate * days_in_month / 1000
            adj_gas_volume = adj_gas_rate * days_in_month / 1000
            adj_water_volume = adj_water_rate * days_in_month / 1000

            df_out.loc[current_date, 'adj_oil_volume'] = adj_oil_volume
            df_out.loc[current_date, 'adj_gas_volume'] = adj_gas_volume
            df_out.loc[current_date, 'adj_water_volume'] = adj_water_volume
            df_out.loc[current_date, 'adj_liquid_volume'] = (
                adj_oil_rate + adj_water_rate) * days_in_month / 1000

            # Set final cumulative volumes to exactly match targets
            df_out.loc[current_date,
                       'Np_out'] = max_np if last_np_out > max_np else last_np_out + adj_oil_volume
            df_out.loc[current_date,
                       'Gp_out'] = max_gp if last_gp_out > max_gp else last_gp_out + adj_gas_volume
            df_out.loc[current_date, 'Wp_out'] = last_wp_out + adj_water_volume
            df_out.loc[current_date,
                       'Lp_out'] = df_out.loc[current_date,
                                              'Np_out'] + df_out.loc[current_date,
                                                                     'Wp_out']

            # Add final timestep with zero rates but maintaining cumulative
            # volumes
            new_row = df_out.loc[current_date].copy()
            new_row[['adj_oil_rate', 'adj_gas_rate',
                     'adj_water_rate', 'adj_liquid_rate']] = 0
            new_row[['Np_out', 'Gp_out', 'Wp_out', 'Lp_out']] = [
                max_np, max_gp, new_row['Wp_out'], max_np + new_row['Wp_out']]
            new_df = pd.DataFrame(new_row).T.set_index(
                pd.Index([add_one_month(current_date)]))

            df_out = pd.concat([df_out, new_df])
            df_out.set_index(pd.Index(df_out.index), inplace=True)

        # Break condition
        if last_np_out > df_out['Np'].max(
        ) or last_gp_out > df_out['Gp'].max() or len(df_out) >= 361:
            break

        df_out['GOR_out'] = df_out['adj_gas_rate'] / \
            df_out['adj_oil_rate'].replace(0, np.nan)
        df_out['WOR_out'] = df_out['adj_water_rate'] / \
            df_out['adj_oil_rate'].replace(0, np.nan)

    return df_out, df_interpolate


def create_plotly_figure(df_out, well_name=None):
    """Create complete plotly figure with all traces."""
    if df_out is None or df_out.empty:
        # Return empty figure
        return go.Figure()
    if not well_name:
        well_name = ''
    title_text = f"Forecast Comparison ({well_name})" if well_name else "Forecast Comparison"
    fig = make_subplots(
        rows=4, cols=2,
        subplot_titles=(
            'Oil Rate vs Time', 'Cumulative Oil Production',
            'Gas Rate vs Time', 'Cumulative Gas Production',
            'Water Rate vs Time', 'Cumulative Water Production',
            'Liquid Rate vs Time', 'Cumulative Liquid Production'
        ),
        vertical_spacing=0.05,
        horizontal_spacing=0.1
    )

    # Common trace settings
    line_width = 3
    opacity = 0.8
    hover_tmpl = "%{y:,.0f}"

    # Calculate max values for axis scaling
    max_rate = max(
        df_out['oil_rate'].max(),
        df_out['adj_oil_rate'].max(),
        df_out['gas_rate'].max(),
        df_out['adj_gas_rate'].max(),
        df_out['water_rate'].max(),
        df_out['adj_water_rate'].max(),
        df_out['liquid_rate'].max(),
        df_out['adj_liquid_rate'].max()
    )

    max_cumulative = max(
        df_out['Np'].max(),
        df_out['Np_out'].max(),
        df_out['Gp'].max(),
        df_out['Gp_out'].max(),
        df_out['Wp'].max(),
        df_out['Wp_out'].max(),
        df_out['Lp'].max(),
        df_out['Lp_out'].max()
    )

    max_rate_rounded = max_rate * 1.1
    max_cumulative_rounded = max_cumulative * 1.1

    # Oil Rate and Cumulative
    fig.add_trace(
        go.Scatter(x=df_out.index, y=df_out['oil_rate'],
                   name='Oil Rate',
                   line=dict(color=COLORS['oil'], width=line_width),
                   opacity=opacity,
                   hovertemplate=hover_tmpl),
        row=1, col=1
    )
    fig.add_trace(
        go.Scatter(
            x=df_out.index,
            y=df_out['adj_oil_rate'],
            name='Oil Rate DT',
            line=dict(
                color=COLORS['oil'],
                width=line_width,
                dash='dot'),
            opacity=opacity,
            hovertemplate=hover_tmpl),
        row=1,
        col=1)
    fig.add_trace(
        go.Scatter(x=df_out.index, y=df_out['Np'],
                   name='Np',
                   line=dict(color=COLORS['oil'], width=line_width),
                   opacity=opacity,
                   hovertemplate=hover_tmpl),
        row=1, col=2
    )
    fig.add_trace(
        go.Scatter(
            x=df_out.index,
            y=df_out['Np_out'],
            name='Np DT',
            line=dict(
                color=COLORS['oil'],
                width=line_width,
                dash='dot'),
            opacity=opacity,
            hovertemplate=hover_tmpl),
        row=1,
        col=2)

    # Gas Rate and Cumulative
    fig.add_trace(
        go.Scatter(x=df_out.index, y=df_out['gas_rate'],
                   name='Gas Rate',
                   line=dict(color=COLORS['gas'], width=line_width),
                   opacity=opacity,
                   hovertemplate=hover_tmpl),
        row=2, col=1
    )
    fig.add_trace(
        go.Scatter(
            x=df_out.index,
            y=df_out['adj_gas_rate'],
            name='Gas Rate DT',
            line=dict(
                color=COLORS['gas'],
                width=line_width,
                dash='dot'),
            opacity=opacity,
            hovertemplate=hover_tmpl),
        row=2,
        col=1)
    fig.add_trace(
        go.Scatter(x=df_out.index, y=df_out['Gp'],
                   name='Gp',
                   line=dict(color=COLORS['gas'], width=line_width),
                   opacity=opacity,
                   hovertemplate=hover_tmpl),
        row=2, col=2
    )
    fig.add_trace(
        go.Scatter(
            x=df_out.index,
            y=df_out['Gp_out'],
            name='Gp DT',
            line=dict(
                color=COLORS['gas'],
                width=line_width,
                dash='dot'),
            opacity=opacity,
            hovertemplate=hover_tmpl),
        row=2,
        col=2)

    # Water Rate and Cumulative
    fig.add_trace(
        go.Scatter(x=df_out.index, y=df_out['water_rate'],
                   name='Water Rate',
                   line=dict(color=COLORS['water'], width=line_width),
                   opacity=opacity,
                   hovertemplate=hover_tmpl),
        row=3, col=1
    )
    fig.add_trace(
        go.Scatter(
            x=df_out.index,
            y=df_out['adj_water_rate'],
            name='Water Rate DT',
            line=dict(
                color=COLORS['water'],
                width=line_width,
                dash='dot'),
            opacity=opacity,
            hovertemplate=hover_tmpl),
        row=3,
        col=1)
    fig.add_trace(
        go.Scatter(x=df_out.index, y=df_out['Wp'],
                   name='Wp',
                   line=dict(color=COLORS['water'], width=line_width),
                   opacity=opacity,
                   hovertemplate=hover_tmpl),
        row=3, col=2
    )
    fig.add_trace(
        go.Scatter(
            x=df_out.index,
            y=df_out['Wp_out'],
            name='Wp DT',
            line=dict(
                color=COLORS['water'],
                width=line_width,
                dash='dot'),
            opacity=opacity,
            hovertemplate=hover_tmpl),
        row=3,
        col=2)

    # Liquid Rate and Cumulative
    fig.add_trace(
        go.Scatter(x=df_out.index, y=df_out['liquid_rate'],
                   name='Liquid Rate',
                   line=dict(color=COLORS['liquid'], width=line_width),
                   opacity=opacity,
                   hovertemplate=hover_tmpl),
        row=4, col=1
    )
    fig.add_trace(
        go.Scatter(
            x=df_out.index,
            y=df_out['adj_liquid_rate'],
            name='Liquid Rate DT',
            line=dict(
                color=COLORS['liquid'],
                width=line_width,
                dash='dot'),
            opacity=opacity,
            hovertemplate=hover_tmpl),
        row=4,
        col=1)
    fig.add_trace(
        go.Scatter(x=df_out.index, y=df_out['Lp'],
                   name='Lp',
                   line=dict(color=COLORS['liquid'], width=line_width),
                   opacity=opacity,
                   hovertemplate=hover_tmpl),
        row=4, col=2
    )
    fig.add_trace(
        go.Scatter(
            x=df_out.index,
            y=df_out['Lp_out'],
            name='Lp DT',
            line=dict(
                color=COLORS['liquid'],
                width=line_width,
                dash='dot'),
            opacity=opacity,
            hovertemplate=hover_tmpl),
        row=4,
        col=2)

    # Update layout and axes
    fig.update_layout(
        height=1400,
        width=1000,
        showlegend=False,
        title={
            'text': title_text,
            'y': 0.99,
            'x': 0.5,
            'xanchor': 'center',
            'yanchor': 'top',
            'font': {'size': 24}
        },
        **PLOT_LAYOUT
    )

    # Update axes with consistent ranges
    for i in range(1, 5):
        for j in range(1, 3):
            fig.update_xaxes(
                row=i, col=j,
                showgrid=True,
                gridwidth=1,
                gridcolor='rgba(128,128,128,0.2)',
                zeroline=False,
                showline=True,
                linewidth=1,
                linecolor='rgba(128,128,128,0.5)'
            )

            fig.update_yaxes(
                row=i,
                col=j,
                showgrid=True,
                gridwidth=1,
                gridcolor='rgba(128,128,128,0.2)',
                zeroline=False,
                showline=True,
                linewidth=1,
                linecolor='rgba(128,128,128,0.5)',
                tickformat=",",
                title_standoff=15,
                range=[
                    0,
                    max_rate_rounded if j == 1 else max_cumulative_rounded])

    return fig


def copy_to_clipboard(data_type='rates', all_wells=False):
    """Export data to clipboard or for download

    Args:
        data_type: 'rates' or 'volumes'
        all_wells: If True, export data for all processed wells, otherwise just the current well
    """
    if all_wells and st.session_state.processed_wells:
        # Create a buffer for Excel file
        buffer = io.BytesIO()

        with pd.ExcelWriter(buffer, engine='openpyxl') as writer:
            # For each well, create sheets for rates and volumes
            for well_name, well_data in st.session_state.processed_wells.items():
                df = well_data['data']

                # Rates sheet
                rate_df = df[['adj_oil_rate', 'adj_gas_rate',
                              'adj_water_rate', 'adj_liquid_rate']].copy()
                rate_df.columns = [
                    'Oil Rate',
                    'Gas Rate',
                    'Water Rate',
                    'Liquid Rate']

                # Volumes sheet
                volume_df = df[['adj_oil_volume', 'adj_gas_volume',
                                'adj_water_volume', 'adj_liquid_volume']].copy()
                volume_df.columns = [
                    'Oil Volume',
                    'Gas Volume',
                    'Water Volume',
                    'Liquid Volume']

                # Write to Excel
                rate_df.to_excel(writer, sheet_name=f"{well_name[:15]}_Rates")
                volume_df.to_excel(
                    writer, sheet_name=f"{well_name[:15]}_Volumes")

        # Create a download button
        st.download_button(
            label="Download All Wells Excel",
            data=buffer.getvalue(),
            file_name=f"all_wells_{pd.Timestamp.now().strftime('%Y%m%d_%H%M%S')}.xlsx",
            mime="application/vnd.openxmlformats-officedocument.spreadsheetml.sheet")

    elif 'processed_data' in st.session_state and st.session_state.processed_data is not None:
        df = st.session_state.processed_data

    if data_type == 'rates':
        temp_df = df[['adj_oil_rate', 'adj_gas_rate',
                      'adj_water_rate', 'adj_liquid_rate']].copy()
        temp_df.columns = ['Oil Rate', 'Gas Rate', 'Water Rate', 'Liquid Rate']
    else:
        temp_df = df[['adj_oil_volume', 'adj_gas_volume',
                      'adj_water_volume', 'adj_liquid_volume']].copy()
        temp_df.columns = [
            'Oil Volume',
            'Gas Volume',
            'Water Volume',
            'Liquid Volume']

        # Create CSV for download
        csv = temp_df.to_csv(index=True)

        # Create a download button
        st.download_button(
            label=f"Download {data_type.capitalize()} as CSV",
            data=csv,
            file_name=f"{data_type}_{pd.Timestamp.now().strftime('%Y%m%d_%H%M%S')}.csv",
            mime="text/csv")

        # Display data in a text area for manual copying
        st.write(f"**{data_type.capitalize()} data (select all and copy):**")

        # Convert to tab-separated format for better clipboard pasting
        tsv_data = temp_df.to_csv(sep='\t', index=True)
        st.text_area(
            "Copyable TSV Data",
            tsv_data,
            height=150,
            label_visibility="collapsed")

        st.info(
            "👆 Select all text in the box above (Ctrl+A or Cmd+A), then copy (Ctrl+C or Cmd+C) to clipboard.")
    if 'processed_data' not in st.session_state or st.session_state.processed_data is None:
        st.error("No data available. Please process data first.")


def create_mosaic_template(
        df_out: pd.DataFrame,
        entity_name: str,
        reserve_category: str) -> pd.DataFrame:
    """Create Mosaic loader template from production data."""
    if df_out is None or df_out.empty:
        raise ValueError("No data to process.")
    # Get volume data (multiply by 1000 to convert back to bbl/mcf)
    vol_data = []

    # Process Oil volumes
    oil_data = df_out['adj_oil_volume'].copy() * 1000
    for date, value in oil_data.items():
        vol_data.append({
            'Entity Name': entity_name,
            'Reserve Category': reserve_category,
            'Use': 'Produced',
            'Product': 'Oil',
            'Detail Date (y-m-d)': date,
            'Cum For Period (Mcf or bbl)': value
        })

    # Process Gas volumes
    gas_data = df_out['adj_gas_volume'].copy() * 1000
    for date, value in gas_data.items():
        vol_data.append({
            'Entity Name': entity_name,
            'Reserve Category': reserve_category,
            'Use': 'Produced',
            'Product': 'Gas',
            'Detail Date (y-m-d)': date,
            'Cum For Period (Mcf or bbl)': value
        })

    # Process Water volumes
    water_data = df_out['adj_water_volume'].copy() * 1000
    for date, value in water_data.items():
        vol_data.append({
            'Entity Name': entity_name,
            'Reserve Category': reserve_category,
            'Use': 'Produced',
            'Product': 'Water',
            'Detail Date (y-m-d)': date,
            'Cum For Period (Mcf or bbl)': value
        })

    # Create DataFrame with exact column order
    mosaic_df = pd.DataFrame(vol_data)
    mosaic_df = mosaic_df[[
        'Entity Name',
        'Reserve Category',
        'Use',
        'Product',
        'Detail Date (y-m-d)',
        'Cum For Period (Mcf or bbl)'
    ]]

    product_order = pd.Categorical(
        mosaic_df['Product'], categories=[
            'Oil', 'Gas', 'Water'], ordered=True)
    mosaic_df['Product'] = product_order

    # Sort by Date and Product
    mosaic_df = mosaic_df.sort_values(
        by=['Product', 'Reserve Category', 'Detail Date (y-m-d)'], ascending=[True, True, True])

    mosaic_df['Detail Date (y-m-d)'] = mosaic_df['Detail Date (y-m-d)'].dt.date

    return mosaic_df


def generate_selected_wells_excel():
    import io
    import pandas as pd
    from openpyxl import load_workbook
    from openpyxl.styles import Font
    from datetime import datetime
    selected_export_wells = st.session_state.get('export_wells', [])
    downtime_scenario = st.session_state.get('scenario_name', '')
    if not downtime_scenario:
        downtime_data = st.session_state.get('downtime_data', '')
        downtime_scenario = ''
        if downtime_data:
            try:
                downtime_df = pd.read_csv(io.StringIO(downtime_data), sep='\t')
                if len(downtime_df.columns) == 1:
                    downtime_df = pd.read_csv(
                        io.StringIO(downtime_data), sep=',')
                if not downtime_df.empty:
                    downtime_scenario = str(downtime_df.iloc[0, 0])
            except Exception:
                downtime_scenario = ''
    buffer = io.BytesIO()
    with pd.ExcelWriter(buffer, engine='openpyxl', date_format='YYYY-MM-DD') as writer:
        for well in selected_export_wells:
            df = st.session_state.processed_wells[well]['data']
            date_col = pd.to_datetime(df.index).date
            export_df = pd.DataFrame({
                'Date': date_col,
                'Oil Rate (input)': df['oil_rate'],
                'Gas Rate (input)': df['gas_rate'],
                'Water Rate (input)': df['water_rate'],
                'Downtime Pct': df['downtime_pct'],
                'Oil Rate (DT)': df['adj_oil_rate'],
                'Gas Rate (DT)': df['adj_gas_rate'],
                'Water Rate (DT)': df['adj_water_rate'],
            })
            export_df.to_excel(
                writer,
                sheet_name=f"{well[:15]}",
                index=False,
                startrow=4)
    buffer.seek(0)
    wb = load_workbook(buffer)
    for well in selected_export_wells:
        ws = wb[f"{well[:15]}"]
        ws['A1'] = 'Date:'
        ws['B1'] = datetime.today().strftime('%Y-%m-%d')
        ws['A2'] = 'Well Name:'
        ws['B2'] = well
        ws['A3'] = 'Downtime Scenario:'
        ws['B3'] = downtime_scenario
        ws['A1'].font = Font(bold=True)
        ws['A2'].font = Font(bold=True)
        ws['A3'].font = Font(bold=True)
        for cell in ws[5]:
            cell.font = Font(bold=True)
        for row in ws.iter_rows(
                min_row=6,
                min_col=1,
                max_col=1,
                max_row=ws.max_row):
            for cell in row:
                cell.number_format = 'yyyy-mm-dd'
    out_buffer = io.BytesIO()
    wb.save(out_buffer)
    out_buffer.seek(0)
    filename = f"Forecast_downtime_adj_export_{pd.Timestamp.now().strftime('%Y%m%d_%H%M%S')}.xlsx"
    return out_buffer.getvalue(), filename


# Custom CSS
st.markdown("""
    <style>
    .block-container {
        padding-top: 1rem;
        padding-bottom: 0.5rem;
        padding-left: 2.5rem !important;
        padding-right: 2.5rem !important;
    }
    .section-break {
        margin: 0.3rem 0;
    }
    .table-title {
        text-align: center;
        font-size: 20px;
        font-weight: bold;
        margin: 0.3rem;
    }
    .input-title {
        font-size: 20px;
        font-weight: 600;
        text-align: center;
        margin-bottom: 8px;
    }
    .plot-title {
        font-weight: bold;
        font-size: 24px;
        text-align: center;
        margin-bottom: 0.5rem;
    }
    .stButton > button, .stDownloadButton > button {
        font-weight: 700 !important;
        font-size: 10px !important;
        padding: 2px 8px !important;
        height: 28px !important;
        min-width: 0 !important;
        margin: 0 !important;
    }
    .tight-upload-row {
        margin-bottom: 0.1rem !important;
        margin-top: 0.1rem !important;
        padding: 0 !important;
    }
    .upload-instruction {
        font-size: 14px !important;
        margin-bottom: 0 !important;
        margin-top: 0 !important;
        padding: 0 !important;
        color: #444;
    }
    .big-center-btn {
        font-size: 18px !important;
        padding: 8px 24px !important;
        height: 42px !important;
        min-width: 120px !important;
        margin: 0 auto !important;
        display: block !important;
    }
    .sidebar-center {
        display: flex;
        flex-direction: column;
        align-items: center;
        gap: 0;
        margin-bottom: 0;
        margin-top: 0;
    }
    .stFileUploader {
        margin-top: 0 !important;
    }
    .well-dropdown {
        min-width: 150px !important;
        width: 100% !important;
    }
    </style>
""", unsafe_allow_html=True)

# Sidebar
with st.sidebar:
    st.header("Instructions")
    st.markdown("""
    1. Paste monthly forecast into tables or upload file
    2. Click 'Process Data' to run calculations
    3. Compare input and adjusted forecasts
    4. Export data as Excel file (optional)
    5. Generate Mosaic templates (optional)
    """)
    st.header("Data Format")
    st.markdown("""
        - Well Name (Entity Name if plan to use Mosaic templates)
        - Date, monthly
        - Oil Rate (bopd)
        - Gas Rate (mcfd)
        - Water Rate (bwpd)
        - Downtime Percentage (0-1 or 0-100)
    """)
    # Add template download buttons
    st.markdown('<div class="sidebar-center">', unsafe_allow_html=True)
    with open("template_production_forecast.xlsx", "rb") as f:
        st.download_button(
            label="Production Forecast Template",
            data=f.read(),
            file_name="template_production_forecast.xlsx",
            mime="application/vnd.openxmlformats-officedocument.spreadsheetml.sheet",
            key="sidebar_prod_template_btn")
    with open("template_downtime_forecast.xlsx", "rb") as f:
        st.download_button(
            label="Downtime Forecast Template",
            data=f.read(),
            file_name="template_downtime_forecast.xlsx",
            mime="application/vnd.openxmlformats-officedocument.spreadsheetml.sheet",
            key="sidebar_dt_template_btn")
    if st.button(
        "📚 View Documentation",
        use_container_width=True,
            key="sidebar_doc_btn"):
        st.session_state.show_docs = True
    st.markdown('</div>', unsafe_allow_html=True)

# Documentation Modal
if 'show_docs' not in st.session_state:
    st.session_state.show_docs = False

if st.session_state.show_docs:
    # Add top padding for the modal/expander
    st.markdown('<div style="height: 2.5rem"></div>', unsafe_allow_html=True)
    with st.expander("Documentation", expanded=True):
        # Add extra padding and larger font for the expander header
        st.markdown("""
            <style>
            .streamlit-expanderHeader {
                padding-top: 1.5rem !important;
                font-size: 1.5rem !important;
            }
            </style>
            """, unsafe_allow_html=True)
        st.markdown("## Process Flow & Interpolation Example")
        # Create two columns for the flowchart and plot
        flow_col, plot_col = st.columns([1, 1])

        with flow_col:
            # Process Flow diagram using Graphviz
            process_flow = """
            digraph {
                rankdir=TB;
                node [shape=box, style=filled, fillcolor=lightgray];

                Start [label="Start"];
                Input [label="Input Data"];
                Calc [label="Calculate Initial Rates"];
                Interp [label="Interpolate GOR/WOR vs Np"];
                Adjust [label="Adjust Rates for Downtime"];
                Check [label="Check Np"];
                End [label="End"];

                Start -> Input;
                Input -> Calc;
                Calc -> Interp;
                Interp -> Adjust;
                Adjust -> Check;
                Check -> Interp [label="Output Np < Input Np"];
                Check -> End [label="Target Reached"];
            }
            """
            st.graphviz_chart(process_flow)

        with plot_col:
            # Create data
            np_values = np.linspace(0, 20_000_000, 6)
            slope = 3.0 / 20_000_000
            intercept = -2.0
            log_wor_values = slope * np_values + intercept
            wor_values = np.exp(log_wor_values)

            np_interp = np.linspace(0, 20_000_000, 100)
            log_wor_interp = slope * np_interp + intercept
            wor_interp = np.exp(log_wor_interp)

            # Create figure with smaller size
            fig, ax = plt.subplots(figsize=(8, 5))

            # Plot data
            ax.plot(
                np_interp / 1e6,
                wor_interp,
                'r-',
                label='Forecast',
                linewidth=2)
            ax.plot(
                np_values / 1e6,
                wor_values,
                'bo',
                label='Interpolation Points',
                markersize=6)

            # Calculate the exact WOR value at Np = 12M
            wor_at_12m = np.exp(slope * 12_000_000 + intercept)

            # Add reference lines only up to the intersection point
            ax.plot([12, 12], [0.1, wor_at_12m], 'k--',
                    linewidth=1, alpha=0.5)  # Vertical line
            ax.plot([0, 12], [wor_at_12m, wor_at_12m], 'k--',
                    linewidth=1, alpha=0.5)  # Horizontal line

            # Add text
            ax.text(12.2, 0.15, 'WOR = 0.81', fontsize=10)

            # Set scales and limits
            ax.set_yscale('log')
            ax.set_ylim(0.1, 10)
            ax.set_xlim(0, 20)

            # Set grid
            ax.grid(True, which='both', linestyle='-', alpha=0.2)
            ax.grid(True, which='minor', linestyle=':', alpha=0.2)

            # Set labels
            ax.set_xlabel('Cumulative Oil Production (MMBO)')
            ax.set_ylabel('Water-Oil Ratio (WOR)')

            # Format y-axis ticks
            ax.yaxis.set_major_formatter(ticker.ScalarFormatter())
            ax.yaxis.set_minor_formatter(ticker.ScalarFormatter())

            # Add legend
            ax.legend()

            # Adjust layout
            plt.tight_layout()

            # Convert plot to image and display
            from io import BytesIO

            buf = BytesIO()
            plt.savefig(buf, format='png', dpi=300, bbox_inches='tight')
            buf.seek(0)
            st.image(buf)
            plt.close()

        # Close button for documentation
        if st.button("Close Documentation"):
            st.session_state.show_docs = False
            st.rerun()

# Main application
st.title("Forecast-Downtime Processing Tool")

# Two columns for input
col1, col2 = st.columns(2)

with col1:
    st.subheader("Production Forecast Input")
    well_name = st.text_input(
        "Well Name",
        placeholder="Enter well name...(leave blank if batch processing)",
        key="well_name_input",
        label_visibility="collapsed")
    if 'well_name' not in st.session_state:
        st.session_state.well_name = ""
    if well_name and well_name != st.session_state.well_name:
        st.session_state.well_name = well_name
        if 'forecast_data' in st.session_state and st.session_state.forecast_data:
            forecast_df = pd.read_csv(
                io.StringIO(
                    st.session_state.forecast_data),
                sep='\t')
            if 'Well Name' not in forecast_df.columns:
                forecast_df.insert(0, 'Well Name', well_name)
            else:
                forecast_df['Well Name'] = str(well_name)
            st.session_state.forecast_data = forecast_df.to_csv(
                sep='\t', index=False)
    forecast_columns = [
        'Well Name',
        'date',
        'oil_rate',
        'gas_rate',
        'water_rate']
    # Always use the latest session state for table display
    if 'forecast_data' in st.session_state and st.session_state.forecast_data:
        try:
            forecast_df = pd.read_csv(
                io.StringIO(
                    st.session_state.forecast_data),
                sep='\t')
            if len(forecast_df.columns) == 1:
                forecast_df = pd.read_csv(
                    io.StringIO(
                        st.session_state.forecast_data),
                    sep=',')
            for req in forecast_columns:
                if req not in forecast_df.columns:
                    forecast_df[req] = '' if req == 'Well Name' or req == 'date' else None
            forecast_df = forecast_df[forecast_columns]
        except Exception as e:
            st.error(f"Error parsing forecast data: {str(e)}")
            forecast_df = pd.DataFrame(columns=forecast_columns)
    else:
        forecast_df = pd.DataFrame({
            'Well Name': [well_name] * 6,
            'date': [''] * 6,
            'oil_rate': [None] * 6,
            'gas_rate': [None] * 6,
            'water_rate': [None] * 6
        })
    # --- Forecast Table ---
    # Ensure forecast_df has at least 6 rows for initial display
    if len(forecast_df) < 6:
        missing = 6 - len(forecast_df)
        add_df = pd.DataFrame({
            'Well Name': [well_name] * missing,
            'date': [''] * missing,
            'oil_rate': [None] * missing,
            'gas_rate': [None] * missing,
            'water_rate': [None] * missing
        })
        forecast_df = pd.concat([forecast_df, add_df], ignore_index=True)
    # Remove the maximum row limit since we want scrolling
    # but keep the initial rows setup

    # Keep the 6 rows display but allow scrolling
    edited_forecast_df = st.data_editor(
        forecast_df,
        num_rows="dynamic",  # Allow adding/removing rows
        use_container_width=True,
        hide_index=True,
        height=240,  # Fixed height for 6 rows
        column_config={
            "Well Name": st.column_config.TextColumn(
                "Well Name",
                help="Auto-filled from input above.",
                width="fixed",
                default=well_name,
            ),
            "date": st.column_config.TextColumn(
                "Date",
                help="Enter date in YYYY-MM-DD format",
                width="fixed",
                default="",
            ),
            "oil_rate": st.column_config.NumberColumn(
                "Oil Rate (bopd)",
                help="Enter oil rate in barrels per day (leave blank for 0)",
                min_value=0,
                format="%d",
                width="fixed",
                default=0,
            ),
            "gas_rate": st.column_config.NumberColumn(
                "Gas Rate (mcfd)",
                help="Enter gas rate in thousand cubic feet per day (leave blank for 0)",
                min_value=0,
                format="%d",
                width="fixed",
                default=0,
            ),
            "water_rate": st.column_config.NumberColumn(
                "Water Rate (bwpd)",
                help="Enter water rate in barrels per day (leave blank for 0)",
                min_value=0,
                format="%d",
                width="fixed",
                default=0,
            ),
        }
    )
    # Replace NaN values with zeros in the rate columns before saving to
    # session state
    if not edited_forecast_df.equals(forecast_df):
        edited_forecast_df['oil_rate'] = edited_forecast_df['oil_rate'].fillna(
            0)
        edited_forecast_df['gas_rate'] = edited_forecast_df['gas_rate'].fillna(
            0)
        edited_forecast_df['water_rate'] = edited_forecast_df['water_rate'].fillna(
            0)
        st.session_state.forecast_data = edited_forecast_df.to_csv(
            sep='\t', index=False)
        forecast_df = edited_forecast_df.copy()
    st.markdown(
        "<div class='upload-instruction'>Upload Excel file (.xlsx)</div>",
        unsafe_allow_html=True)
    uploaded_file = st.file_uploader(
        "Upload file",
        type=['xlsx'],
        key="forecast_uploader",
        label_visibility="collapsed")
    # --- NEW: Process file upload immediately ---
    if uploaded_file is not None:
        try:
            df = pd.read_excel(uploaded_file)

            if df is not None and not df.empty:
                # Create a mapping of original columns to standard names
                standard_columns = {
                    'Well Name': [
                        'well_name', 'well name', 'wellname', 'well', 'name', 'entity', 'Well Name'], 'date': [
                        'date', 'Date'], 'oil_rate': [
                        'oil_rate', 'oil rate', 'oilrate', 'oil', 'Oil Rate'], 'gas_rate': [
                        'gas_rate', 'gas rate', 'gasrate', 'gas', 'Gas Rate'], 'water_rate': [
                        'water_rate', 'water rate', 'waterrate', 'wtrrate', 'water', 'wtr', 'Water Rate']}

                # Preserve original column names for reporting
                orig_columns = list(df.columns)

                # Create a normalized version of columns for matching (strip,
                # lowercase)
                normalized_columns = [str(col).strip().lower()
                                      for col in df.columns]

                # Map columns to standard names
                col_map = {}
                for std_col, patterns in standard_columns.items():
                    for i, col_lower in enumerate(normalized_columns):
                        orig_col = orig_columns[i]

                        # First, check for exact match with any pattern
                        if col_lower in [p.lower() for p in patterns]:
                            col_map[orig_col] = std_col
                            break

                        # Then check for partial matches (skip if already
                        # mapped)
                        if orig_col not in col_map:
                            for pattern in patterns:
                                if pattern.lower() in col_lower:
                                    col_map[orig_col] = std_col
                                    break

                        # Break out of the loop if we've mapped this column
                        if orig_col in col_map:
                            break

                # Report mapping for debugging
                if col_map and DEBUG_MODE:
                    mapping_info = ", ".join(
                        [f"{orig} → {new}" for orig, new in col_map.items()])
                    st.info(f"Column mapping: {mapping_info}")

                # Apply column mapping
                df = df.rename(columns=col_map)

                # Add Well Name if missing and well_name is provided
                if 'Well Name' not in df.columns and 'well_name' in df.columns:
                    df['Well Name'] = df['well_name']
                    if DEBUG_MODE:
                        st.info("Mapped 'well_name' to 'Well Name'")
                elif 'Well Name' not in df.columns and well_name:
                    df.insert(0, 'Well Name', well_name)
                elif 'Well Name' in df.columns and well_name \
                        and (df['Well Name'].isnull().all() or (df['Well Name'] == '').all()):
                    df['Well Name'] = well_name

                required_cols = [
                    'Well Name',
                    'date',
                    'oil_rate',
                    'gas_rate',
                    'water_rate']
                missing_cols = [
                    col for col in required_cols if col not in df.columns]

                if missing_cols:
                    st.error(
                        f"Forecast file is missing required columns: {', '.join(missing_cols)}. Please check your file.")
                    if DEBUG_MODE:
                        st.info(f"Available columns: {', '.join(df.columns)}")
                elif df.empty:
                    st.error("Forecast file is empty. Please check your file.")
                else:
                    st.session_state.forecast_data = df.to_csv(
                        sep='\t', index=False)
                    # Refresh the table and show success message
                    st.success(
                        f"Successfully loaded {len(df['Well Name'].unique())} wells.")
                    # Fill NaN values with zeros before assigning
                    df['oil_rate'] = df['oil_rate'].fillna(0)
                    df['gas_rate'] = df['gas_rate'].fillna(0)
                    df['water_rate'] = df['water_rate'].fillna(0)
                    forecast_df = df[required_cols]
        except Exception as e:
            st.error(f"Error reading Excel file: {str(e)}")

with col2:
    st.subheader("Downtime Forecast Input")
    scenario_name = st.text_input(
        "Downtime Scenario",
        placeholder="Enter downtime scenario (i.e., OL3)...(leave blank if loading from file)",
        key="scenario_input",
        label_visibility="collapsed")
    if 'scenario_name' not in st.session_state:
        st.session_state.scenario_name = ""
    if scenario_name and scenario_name != st.session_state.scenario_name:
        st.session_state.scenario_name = scenario_name
        if 'downtime_data' in st.session_state and st.session_state.downtime_data:
            downtime_df = pd.read_csv(
                io.StringIO(
                    st.session_state.downtime_data),
                sep='\t')
            if 'Scenario' not in downtime_df.columns:
                downtime_df.insert(0, 'Scenario', scenario_name)
            else:
                downtime_df['Scenario'] = str(scenario_name)
            st.session_state.downtime_data = downtime_df.to_csv(
                sep='\t', index=False)
    downtime_columns = ['Scenario', 'date', 'downtime_pct']
    # Always use the latest session state for table display
    if 'downtime_data' in st.session_state and st.session_state.downtime_data:
        try:
            downtime_df = pd.read_csv(
                io.StringIO(
                    st.session_state.downtime_data),
                sep='\t')
            if len(downtime_df.columns) == 1:
                downtime_df = pd.read_csv(
                    io.StringIO(
                        st.session_state.downtime_data),
                    sep=',')
            for req in downtime_columns:
                if req not in downtime_df.columns:
                    downtime_df[req] = '' if req == 'Scenario' or req == 'date' else None
            downtime_df = downtime_df[downtime_columns]
            downtime_df['Scenario'] = downtime_df['Scenario'].astype(str)
        except Exception as e:
            st.error(f"Error parsing downtime data: {str(e)}")
            downtime_df = pd.DataFrame(columns=downtime_columns)
    else:
        downtime_df = pd.DataFrame({
            'Scenario': [scenario_name] * 6,
            'date': [''] * 6,
            'downtime_pct': [None] * 6
        })
    # --- Downtime Table ---
    # Keep the code to ensure downtime_df has at least 6 rows initially
    # --- Downtime Table ---
    # Ensure downtime_df has at least 6 rows for initial display
    if len(downtime_df) < 6:
        missing = 6 - len(downtime_df)
        add_df = pd.DataFrame({
            'Scenario': [scenario_name] * missing,
            'date': [''] * missing,
            'downtime_pct': [None] * missing
        })
        downtime_df = pd.concat([downtime_df, add_df], ignore_index=True)
    # Remove the maximum row limit since we want scrolling
    # but keep the initial rows setup

    # Always ensure downtime_df has exactly 6 visible rows but allow scrolling
    edited_downtime_df = st.data_editor(
        downtime_df,
        num_rows="dynamic",  # Change from "fixed" to "dynamic"
        use_container_width=True,
        hide_index=True,
        height=240,  # Fixed height for 6 rows
        column_config={
            "Scenario": st.column_config.TextColumn(
                "Scenario",
                help="Auto-filled from input above.",
                width="fixed",
                default=scenario_name,
            ),
            "date": st.column_config.TextColumn(
                "Date",
                help="Enter date in YYYY-MM-DD format",
                width="fixed",
                default="",
            ),
            "downtime_pct": st.column_config.NumberColumn(
                "Downtime Percentage",
                help="Enter downtime percentage (0-100 or 0-1, leave blank for 0)",
                min_value=0,
                max_value=100,
                format="%.2f",
                width="fixed",
                default=0,
            ),
        }
    )
    # Replace NaN values with zeros in the downtime_pct column before saving
    # to session state
    if not edited_downtime_df.equals(downtime_df):
        edited_downtime_df['downtime_pct'] = edited_downtime_df['downtime_pct'].fillna(
            0)
        st.session_state.downtime_data = edited_downtime_df.to_csv(
            sep='\t', index=False)
        downtime_df = edited_downtime_df.copy()
    st.markdown(
        "<div class='upload-instruction'>Upload Excel file (.xlsx)</div>",
        unsafe_allow_html=True)
    uploaded_downtime = st.file_uploader(
        "Upload file",
        type=['xlsx'],
        key="downtime_uploader",
        label_visibility="collapsed")
    # --- NEW: Process downtime file upload immediately ---
    if uploaded_downtime is not None:
        try:
            df = pd.read_excel(uploaded_downtime)

            if df is not None and not df.empty:
                # Create a mapping of original columns to standard names
                standard_columns = {
                    'Scenario': [
                        'scenario',
                        'scenario_name',
                        'case',
                        'name',
                        'downtime_scenario',
                        'Scenario'],
                    'date': [
                        'date',
                        'Date'],
                    'downtime_pct': [
                        'downtime_pct',
                        'downtime',
                        'dt_pct',
                        'dt',
                        'pct',
                        'percent',
                        'downtime_percent']}

                # Preserve original column names for reporting
                orig_columns = list(df.columns)

                # Create a normalized version of columns for matching (strip,
                # lowercase)
                normalized_columns = [str(col).strip().lower()
                                      for col in df.columns]

                # Map columns to standard names
                col_map = {}
                for std_col, patterns in standard_columns.items():
                    for i, col_lower in enumerate(normalized_columns):
                        orig_col = orig_columns[i]

                        # First, check for exact match with any pattern
                        if col_lower in [p.lower() for p in patterns]:
                            col_map[orig_col] = std_col
                            break

                        # Then check for partial matches (skip if already
                        # mapped)
                        if orig_col not in col_map:
                            for pattern in patterns:
                                if pattern.lower() in col_lower:
                                    col_map[orig_col] = std_col
                                    break

                        # Break out of the loop if we've mapped this column
                        if orig_col in col_map:
                            break

                # Report mapping for debugging
                if col_map and DEBUG_MODE:
                    mapping_info = ", ".join(
                        [f"{orig} → {new}" for orig, new in col_map.items()])
                    st.info(f"Downtime column mapping: {mapping_info}")

                # Apply column mapping
                df = df.rename(columns=col_map)

                # Add Scenario if missing
                if 'Scenario' not in df.columns and scenario_name:
                    df.insert(0, 'Scenario', scenario_name)

                required_cols = ['Scenario', 'date', 'downtime_pct']
                missing_cols = [
                    col for col in required_cols if col not in df.columns]

                if missing_cols:
                    st.error(
                        f"Downtime file is missing required columns: {', '.join(missing_cols)}. Please check your file.")
                    if DEBUG_MODE:
                        st.info(f"Available columns: {', '.join(df.columns)}")
                elif df.empty:
                    st.error("Downtime file is empty. Please check your file.")
                else:
                    st.session_state.downtime_data = df.to_csv(
                        sep='\t', index=False)
                    # Refresh the table and show success message
                    st.success("Successfully loaded downtime data.")
                    # Fill NaN values with zeros before assigning
                    df['downtime_pct'] = df['downtime_pct'].fillna(0)
                    downtime_df = df[required_cols]
        except Exception as e:
            st.error(f"Error reading Excel file: {str(e)}")

show_data_error = False
if not st.session_state.forecast_data or not st.session_state.downtime_data:
    show_data_error = True

colA, colB = st.columns(2)

if 'show_data_error' not in st.session_state:
    st.session_state.show_data_error = False


def handle_process_data():
    if not st.session_state.forecast_data or not st.session_state.downtime_data:
        st.session_state.show_data_error = True
    else:
        st.session_state.show_data_error = False
        process_and_store_data()


if st.session_state.show_data_error:
    st.error("Please provide both forecast and downtime data.")

with colA:
    st.button(
        "Process Data",
        type="primary",
        key="process_single",
        on_click=handle_process_data)
with colB:
    def clear_input():
        st.session_state.forecast_data = ""
        st.session_state.downtime_data = ""
        st.session_state.processed_data = None
        st.session_state.figure = None
        st.session_state.batch_data = None
        st.session_state.batch_wells = []
        st.session_state.selected_well = None
        st.session_state.well_forecast_data = {}
        st.session_state.processed_wells = {}
        st.session_state.well_name = ""
        st.session_state.scenario_name = ""
        st.session_state.well_name_input = ""
        st.session_state.scenario_input = ""
        st.session_state.show_data_error = False
    st.button("Clear Input", key="clear_single", on_click=clear_input)


def process_and_store_batch_data():
    """Process batch input data and store results in session state"""
    if not st.session_state.batch_data or not st.session_state.downtime_data:
        st.error("Please provide both batch forecast and downtime data.")
        return False

    try:
        # Process batch data
        well_data, downtime_df, unique_wells = process_batch_data(
            st.session_state.batch_data, st.session_state.downtime_data)
        if well_data is None or downtime_df is None:
            return False

        # Store the well names in session state
        st.session_state.batch_wells = list(unique_wells)

        # Store the well data for later use
        st.session_state.well_forecast_data = well_data

        # Set the first well as selected
        if not st.session_state.selected_well and len(unique_wells) > 0:
            st.session_state.selected_well = unique_wells[0]

        # Process each well
        st.info(f"Processing {len(unique_wells)} wells...")
        progress_bar = st.progress(0)

        for i, well_name in enumerate(unique_wells):
            # Update progress
            progress_bar.progress((i + 1) / len(unique_wells))

            # Get well forecast data
            well_forecast = well_data[well_name]

            # Validate well data
            errors, warnings = validate_input_data(well_forecast, downtime_df)
            if errors:
                st.warning(
                    f"Skipping {well_name} due to errors: {'; '.join(errors)}")
                continue

            # Combine and process data
            df = well_forecast.join(downtime_df, how='left')
            df = df.sort_index()
            try:
                df_out, df_interpolate = process_production_data(df)
                # Create figure for this well
                well_figure = create_plotly_figure(df_out, well_name=well_name)
                # Store in processed wells
                st.session_state.processed_wells[well_name] = {
                    'data': df_out,
                    'figure': well_figure
                }
                # If this is the selected well, update the main figure and data
                if well_name == st.session_state.selected_well:
                    st.session_state.figure = well_figure
                    st.session_state.processed_data = df_out
            except Exception as e:
                st.warning(f"Error processing {well_name}: {str(e)}")
                continue
        st.success(
            f"Successfully processed {len(st.session_state.processed_wells)} wells")
        return True

    except Exception as e:
        st.error(f"Error processing batch data: {str(e)}")
        return False


# Display results if data is processed
st.markdown("<div class='section-break'></div>", unsafe_allow_html=True)
if st.session_state.processed_data is not None and 'processed_wells' in st.session_state and st.session_state.processed_wells:
    df_out = st.session_state.processed_data
    st.markdown("## Results")
    # Well selection dropdown (always show if processed_wells exists)
    well_options = list(st.session_state.processed_wells.keys())
    if well_options:
        # 1.5:5.5 ratio (50% wider than original 1:6)
        dropdown_col, _ = st.columns([1.5, 5.5])
        with dropdown_col:
            # Apply CSS to the well dropdown
            st.markdown('''
                <style>
                [data-testid="stSelectbox"] > div:first-child > div:first-child {
                    min-width: 150px;
                }
                </style>
                ''', unsafe_allow_html=True)
            selected_well = st.selectbox(
                "Select Well to View",
                well_options,
                index=well_options.index(
                    st.session_state.selected_well) if st.session_state.selected_well in well_options else 0,
                key="well_dropdown")
        if selected_well != st.session_state.selected_well:
            st.session_state.selected_well = selected_well
            st.session_state.processed_data = st.session_state.processed_wells[
                selected_well]['data']
            st.session_state.figure = st.session_state.processed_wells[selected_well]['figure']
    else:
        selected_well = st.session_state.selected_well

    # Update the figure with the selected well name
    selected_well_name = st.session_state.selected_well if 'selected_well' in st.session_state else ''
    st.session_state.figure = create_plotly_figure(
        st.session_state.processed_data, well_name=selected_well_name)
    st.plotly_chart(st.session_state.figure, use_container_width=True)

    # --- Well-Year Summary Table ---
    selected_well_name = st.session_state.selected_well if 'selected_well' in st.session_state else ''
    summary_rows = []
    if selected_well_name and selected_well_name in st.session_state.processed_wells:
        well_data = st.session_state.processed_wells[selected_well_name]
        df = well_data['data'].copy()
        df['year'] = df.index.year
        # Input rates/volumes
        df['oil_volume_input'] = df['oil_rate'] * df['daysInMonth'] / 1000
        df['gas_volume_input'] = df['gas_rate'] * df['daysInMonth'] / 1000
        df['water_volume_input'] = df['water_rate'] * df['daysInMonth'] / 1000
        df['boe_input'] = df['oil_rate'] + \
            df['gas_rate'] / 6 + df['water_rate']
        df['boe_processed'] = df['adj_oil_rate'] + \
            df['adj_gas_rate'] / 6 + df['adj_water_rate']
        df['oil_volume_processed'] = df['adj_oil_rate'] * df['daysInMonth'] / 1000
        df['gas_volume_processed'] = df['adj_gas_rate'] * df['daysInMonth'] / 1000
        df['water_volume_processed'] = df['adj_water_rate'] * \
            df['daysInMonth'] / 1000
        for year, group in df.groupby('year'):
            summary_rows.append({
                'Year': int(year),
                'Avg Oil Rate': group['oil_rate'].mean(),
                'Avg Gas Rate': group['gas_rate'].mean(),
                'Avg Water Rate': group['water_rate'].mean(),
                'Avg BOE/d': group['boe_input'].mean(),
                'BOE Vol, MBOE': group['boe_input'].sum(),
                'Avg Downtime': group['downtime_pct'].mean() * 100,
                'Avg Oil Rate (DT)': group['adj_oil_rate'].mean(),
                'Avg Gas Rate (DT)': group['adj_gas_rate'].mean(),
                'Avg Water Rate (DT)': group['adj_water_rate'].mean(),
                'Avg BOE/d (DT)': group['boe_processed'].mean(),
                'BOE Vol, MBOE (DT)': group['boe_processed'].sum(),
            })
    summary_df = pd.DataFrame(summary_rows)
    display_cols = [
        'Year',
        'Avg Oil Rate',
        'Avg Gas Rate',
        'Avg Water Rate',
        'Avg BOE/d',
        'BOE Vol, MBOE',
        'Avg Downtime',
        'Avg Oil Rate (DT)',
        'Avg Gas Rate (DT)',
        'Avg Water Rate (DT)',
        'Avg BOE/d (DT)',
        'BOE Vol, MBOE (DT)']
    summary_df = summary_df[display_cols]
    # Format numbers
    for col in summary_df.columns:
        if summary_df[col].dtype in [float, np.float64]:
            if 'Downtime' in col:
                summary_df[col] = summary_df[col].map('{:.2f}%'.format)
            elif col == 'Year':
                summary_df[col] = summary_df[col].astype(int)
            else:
                summary_df[col] = summary_df[col].map('{:,.0f}'.format)
    # Remove any extra blank row in the summary table
    summary_df = summary_df[summary_df['Year'].notna()]
    summary_df = summary_df[summary_df['Year'].apply(
        lambda x: isinstance(x, (int, np.integer)))]
    st.markdown(
        f'<p class="table-title">Well-Year Summary Table ({selected_well_name})</p>',
        unsafe_allow_html=True)
    st.dataframe(
        summary_df,
        use_container_width=True,
        height=40 *
        len(summary_df) +
        40,
        hide_index=True)

    # --- Export Section ---
    st.markdown("<div style='margin: 1rem 0;'></div>", unsafe_allow_html=True)
    st.markdown("**Export Options**")
    all_wells = list(st.session_state.processed_wells.keys())
    selected_export_wells = st.multiselect(
        "Select wells to export (rates/volumes)",
        all_wells,
        default=all_wells,
        key="export_wells")

    # Generate and download in one go without using rerun
    export_col1, _ = st.columns([1, 1])
    with export_col1:
        # Generate the Excel file when button is clicked
        if st.button(
            "Generate and Download Excel",
            key="generate_export",
            help="Generate and download Excel file with selected wells",
                type="primary"):
            excel_bytes, excel_filename = generate_selected_wells_excel()

            # Create a download button for the generated file
            st.download_button(
                label="Click to Download Excel",
                data=excel_bytes,
                file_name=excel_filename,
                mime="application/vnd.openxmlformats-officedocument.spreadsheetml.sheet",
                key="download_excel")

    # --- Mosaic Export Section ---
    st.markdown("<div style='margin: 1rem 0;'></div>", unsafe_allow_html=True)
    st.markdown("**Mosaic Export Options**")
    selected_mosaic_wells = st.multiselect(
        "Select wells for Mosaic export",
        all_wells,
        default=all_wells,
        key="mosaic_export_wells")
    reserves_cycle = st.text_input(
        "Reserves Cycle Label (i.e., MY25, YE25)",
        placeholder="Enter reserves cycle label...(optional)",
        key="mosaic_reserves_cycle")
    reserve_category = st.selectbox(
        "Reserve Category", [
            "PDP", "2PDP", "3PDP"], key="mosaic_reserve_cat")

    # Generate and download in one go without using rerun
    mosaic_col1, _ = st.columns([1, 1])
    with mosaic_col1:
        # Generate the Mosaic templates when button is clicked
        if st.button(
            "Generate and Download Mosaic Templates",
            key="export_selected_mosaic",
            help="Generate and download Mosaic templates for selected wells",
                type="primary"):
            import io
            # import zipfile  # REMOVE this line to fix F811
            zip_buffer = io.BytesIO()
            with zipfile.ZipFile(zip_buffer, 'w') as zf:
                for well in selected_mosaic_wells:
                    mosaic_df = create_mosaic_template(
                        df_out=st.session_state.processed_wells[well]['data'],
                        entity_name=well,
                        reserve_category=reserve_category
                    )
                    excel_buffer = io.BytesIO()
                    with pd.ExcelWriter(excel_buffer, engine='openpyxl') as writer:
                        mosaic_df.to_excel(
                            writer, index=False, sheet_name='Sheet1')
                    excel_buffer.seek(0)
                    today_str = pd.Timestamp.now().strftime('%Y%m%d')
                    filename = f"{reserve_category}_{well}_Mosaic_Template_{today_str}.xlsx"
                    zf.writestr(filename, excel_buffer.getvalue())

            # Create the download button for the generated ZIP
            zip_buffer.seek(0)
            zip_filename = f"Mosaic_Templates_{pd.Timestamp.now().strftime('%Y%m%d_%H%M%S')}.zip"

            st.download_button(
                label="Click to Download Mosaic Templates",
                data=zip_buffer.getvalue(),
                file_name=zip_filename,
                mime="application/zip",
                key="download_mosaic"
            )<|MERGE_RESOLUTION|>--- conflicted
+++ resolved
@@ -13,12 +13,9 @@
 )
 import matplotlib.pyplot as plt
 import matplotlib.ticker as ticker
-<<<<<<< HEAD
 from openpyxl import load_workbook
 from openpyxl.styles import Font, PatternFill
 from utils import standardize_downtime_percentage, interpolate_values, get_raw_data_csv, add_one_month, standardize_to_end_of_month, format_numbers, preprocess_rate_data, is_valid_production_data
-=======
->>>>>>> 08f63a12
 
 # Constants
 DEBUG_MODE = False  # Set to True to show debugging info messages
@@ -227,39 +224,7 @@
                     and downtime_df['Scenario'].notnull(
                     ).any():
                 scenario = downtime_df['Scenario'].iloc[0]
-<<<<<<< HEAD
             dt_df = downtime_df[downtime_df['Scenario'] == scenario].copy() if scenario else downtime_df.copy()
-            
-            # Convert dates to datetime and standardize to end of month
-            if 'date' in well_df.columns:
-                well_df['date'] = pd.to_datetime(well_df['date'])
-                well_df['date'] = well_df['date'].apply(standardize_to_end_of_month)
-                well_df.set_index('date', inplace=True)
-            
-            if 'date' in dt_df.columns:
-                dt_df['date'] = pd.to_datetime(dt_df['date'])
-                dt_df['date'] = dt_df['date'].apply(standardize_to_end_of_month)
-                dt_df.set_index('date', inplace=True)
-            
-            # Apply preprocessing to handle blanks but preserve zeros
-            well_df = preprocess_rate_data(well_df)
-            
-            # Standardize downtime percentages
-            if 'downtime_pct' in dt_df.columns:
-                dt_df['downtime_pct'] = dt_df['downtime_pct'].apply(standardize_downtime_percentage)
-            
-            # Fill in any missing dates in downtime data
-            missing_dt_dates = set(well_df.index) - set(dt_df.index)
-            if missing_dt_dates:
-                for date in missing_dt_dates:
-                    dt_df.loc[date, 'downtime_pct'] = 0.0
-                dt_df.sort_index(inplace=True)
-            
-            # Validate data
-            errors, warnings = validate_input_data(well_df, dt_df)
-=======
-            dt_df = downtime_df[downtime_df['Scenario'] == scenario].copy(
-            ) if scenario else downtime_df.copy()
             # Use process_input_data to get processed DataFrames
             well_forecast_str = well_df.to_csv(sep='\t', index=False)
             dt_str = dt_df.to_csv(sep='\t', index=False)
@@ -267,7 +232,6 @@
             if f_df is None or d_df is None or f_df.empty or d_df.empty:
                 continue
             errors, warnings = validate_input_data(f_df, d_df)
->>>>>>> 08f63a12
             if errors:
                 if DEBUG_MODE:
                     st.info(f"Skipping {well} due to errors: {'; '.join(errors)}")
@@ -276,40 +240,17 @@
             # Join dataframes and process production data
             df = well_df.join(dt_df[['downtime_pct']], how='left')
             df = df.sort_index()
-<<<<<<< HEAD
+            df_out, df_interpolate = process_production_data(df)
             
-            try:
-                df_out, df_interpolate = process_production_data(df)
-                
-                # Add defensive check for empty result DataFrames
-                if df_out is None or df_out.empty or len(df_out.index) == 0:
-                    # Skip this well and move to the next one
-                    if DEBUG_MODE:
-                        st.info(f"Skipping {well} - no output data generated")
-                    continue
-                    
-                st.session_state.processed_wells[well] = {
-                    'data': df_out,
-                    'figure': create_plotly_figure(df_out, well_name=well)
-                }
-            except Exception as e:
-                if DEBUG_MODE:
-                    st.error(f"Error processing well {well}: {str(e)}")
-                continue
-        
-=======
-            df_out, df_interpolate = process_production_data(df)
-
             # Add defensive check for empty result DataFrames
             if df_out is None or df_out.empty or len(df_out.index) == 0:
                 # Skip this well and move to the next one
                 continue
-
+                
             st.session_state.processed_wells[well] = {
                 'data': df_out,
                 'figure': create_plotly_figure(df_out, well_name=well)
             }
->>>>>>> 08f63a12
         # Set the first well as selected and update processed_data/figure
         if st.session_state.processed_wells:
             first_well = next(iter(st.session_state.processed_wells))
@@ -471,38 +412,14 @@
         # Sort by date
         forecast_df.sort_index(inplace=True)
         downtime_df.sort_index(inplace=True)
-<<<<<<< HEAD
         
-        # Process data to handle blanks properly but preserve zeros
-        forecast_df = preprocess_rate_data(forecast_df)
-        
-        # Ensure downtime data is available for all forecast dates
-        missing_dt_dates = set(forecast_df.index) - set(downtime_df.index)
-        if missing_dt_dates:
-            # Fill missing downtime dates with zeros
-            for date in missing_dt_dates:
-                downtime_df.loc[date, 'downtime_pct'] = 0.0
-            
-            # Resort after adding new dates
-            downtime_df.sort_index(inplace=True)
-            
-            if DEBUG_MODE and len(missing_dt_dates) > 0:
-                if len(missing_dt_dates) <= 5:
-                    missing_dates_str = ", ".join([str(d.date()) for d in sorted(missing_dt_dates)])
-                else:
-                    sample_dates = [str(d.date()) for d in sorted(list(missing_dt_dates)[:5])]
-                    missing_dates_str = f"{', '.join(sample_dates)}... ({len(missing_dt_dates)} dates total)"
-                st.info(f"Added missing downtime dates with 0% downtime: {missing_dates_str}")
-=======
-
         # Fill any NaN values with zeros in numeric columns
         for col in ['oil_rate', 'gas_rate', 'water_rate']:
             if col in forecast_df.columns:
                 forecast_df[col] = forecast_df[col].fillna(0)
-
+        
         if 'downtime_pct' in downtime_df.columns:
             downtime_df['downtime_pct'] = downtime_df['downtime_pct'].fillna(0)
->>>>>>> 08f63a12
 
         return forecast_df, downtime_df
 
@@ -679,15 +596,8 @@
 
             # Apply downtime column mapping
             if dt_col_map:
-<<<<<<< HEAD
                 mapping_info = ", ".join([f"{orig} → {new}" for orig, new in dt_col_map.items()])
-                if DEBUG_MODE:
-                    st.info(f"Downtime column mapping: {mapping_info}")
-=======
-                mapping_info = ", ".join(
-                    [f"{orig} → {new}" for orig, new in dt_col_map.items()])
                 # st.info(f"Downtime column mapping: {mapping_info}")
->>>>>>> 08f63a12
                 downtime_df = downtime_df.rename(columns=dt_col_map)
 
         # Check for required columns in downtime data
@@ -729,27 +639,13 @@
         well_data = {}
 
         # Process each well
-<<<<<<< HEAD
-        progress_bar = st.progress(0.0)
-        for i, well in enumerate(unique_wells):
-            # Update progress
-            progress_bar.progress((i+1)/len(unique_wells))
-            
-            # Extract well data
+        for well in unique_wells:
             well_df = batch_df[batch_df['well_name'] == well][['date', 'oil_rate', 'gas_rate', 'water_rate']]
-            
-            # Convert date column to index
-            well_df.set_index('date', inplace=True)
-=======
-        for well in unique_wells:
-            well_df = batch_df[batch_df['well_name'] == well][[
-                'date', 'oil_rate', 'gas_rate', 'water_rate']]
             # Fill NaN values with zeros
             well_df['oil_rate'] = well_df['oil_rate'].fillna(0)
             well_df['gas_rate'] = well_df['gas_rate'].fillna(0)
             well_df['water_rate'] = well_df['water_rate'].fillna(0)
             well_df = well_df.set_index('date')
->>>>>>> 08f63a12
             well_df.sort_index(inplace=True)
             
             # Apply preprocessing to handle blanks properly but keep zeros
@@ -775,34 +671,24 @@
 
     # Check forecast data
     possible_fluid_cols = ['oil_rate', 'gas_rate', 'water_rate']
-<<<<<<< HEAD
     available_fluid_cols = [col for col in possible_fluid_cols if col in forecast_df.columns]
     
-    # Check if at least one fluid type is present in columns (even if all zeros)
-=======
-    available_fluid_cols = [
-        col for col in possible_fluid_cols if col in forecast_df.columns]
-
     # Check if at least one fluid type is present
->>>>>>> 08f63a12
     if not available_fluid_cols:
         errors.append(
             "At least one fluid type (oil_rate, gas_rate, or water_rate) \
                 is required in forecast data.")
     else:
-<<<<<<< HEAD
-=======
         # Check if any available fluid has data (non-zero sum)
         has_fluid_data = False
         for col in available_fluid_cols:
             if forecast_df[col].sum() > 0:
                 has_fluid_data = True
                 break
-
+        
         if not has_fluid_data:
             errors.append("At least one fluid type must have non-zero values")
-
->>>>>>> 08f63a12
+        
         # Add warnings for missing fluid types
         missing_fluids = [
             col.replace(
@@ -830,21 +716,11 @@
 
     if not forecast_dates.issubset(downtime_dates):
         missing_dates = forecast_dates - downtime_dates
-<<<<<<< HEAD
-        warnings.append(f"Missing downtime data for dates: {sorted(list(missing_dates)[:5])}{'...' if len(missing_dates) > 5 else ''}")
+        errors.append(f"Missing downtime data for dates: {sorted(missing_dates)}")
     
     if not downtime_dates.issubset(forecast_dates):
         extra_dates = downtime_dates - forecast_dates
-        warnings.append(f"Downtime data includes dates not in forecast: {sorted(list(extra_dates)[:5])}{'...' if len(extra_dates) > 5 else ''}")
-=======
-        errors.append(
-            f"Missing downtime data for dates: {sorted(missing_dates)}")
-
-    if not downtime_dates.issubset(forecast_dates):
-        extra_dates = downtime_dates - forecast_dates
-        warnings.append(
-            f"Downtime data includes dates not in forecast: {sorted(extra_dates)}")
->>>>>>> 08f63a12
+        warnings.append(f"Downtime data includes dates not in forecast: {sorted(extra_dates)}")
 
     return errors, warnings
 
@@ -880,25 +756,9 @@
     
     # Create additional columns
     df['liquid_rate'] = df['oil_rate'] + df['water_rate']
-<<<<<<< HEAD
-    df['GOR'] = np.where(df['oil_rate'] > 0, df['gas_rate'] / df['oil_rate'], 0)
-    df['WOR'] = np.where(df['oil_rate'] > 0, df['water_rate'] / df['oil_rate'], 0)
+    df['GOR'] = np.where(df['gas_rate'] / df['oil_rate']>0, df['gas_rate'] / df['oil_rate'], 0)
+    df['WOR'] = np.where(df['water_rate'] / df['oil_rate']>0, df['water_rate'] / df['oil_rate'], 0)
     
-=======
-    df['GOR'] = np.where(
-        df['gas_rate'] /
-        df['oil_rate'] > 0,
-        df['gas_rate'] /
-        df['oil_rate'],
-        0)
-    df['WOR'] = np.where(
-        df['water_rate'] /
-        df['oil_rate'] > 0,
-        df['water_rate'] /
-        df['oil_rate'],
-        0)
-
->>>>>>> 08f63a12
     # Calculate days in month based on the date format
     def get_days_in_month(date):
         if date.day == 1:  # Beginning of month
@@ -920,33 +780,13 @@
 
     df = df.replace([np.inf, -np.inf], np.nan).dropna(how='any')
 
-<<<<<<< HEAD
-    # Improved decline start identification
-    # First, check if we have any non-zero production data
-    has_non_zero_data = (df['oil_rate'] > 0).any() or (df['gas_rate'] > 0).any() or (df['water_rate'] > 0).any()
-    
-    if not has_non_zero_data:
-        # All zeros case - use the first point
-=======
     # Identify decline start
     if (df['oil_rate'] > 0).any():
         oil_rate_diff = np.diff(df['oil_rate'].values)
-        decline_start_index = np.where(oil_rate_diff <= 0)[
-            0][0] + 1 if len(np.where(oil_rate_diff <= 0)[0]) > 0 else 0
+        decline_start_index = np.where(oil_rate_diff <= 0)[0][0] + 1 if len(np.where(oil_rate_diff <= 0)[0]) > 0 else 0
     elif (df['gas_rate'] > 0).any():
         gas_rate_diff = np.diff(df['gas_rate'].values)
-        decline_start_index = np.where(gas_rate_diff <= 0)[
-            0][0] + 1 if len(np.where(gas_rate_diff <= 0)[0]) > 0 else 0
-    else:
->>>>>>> 08f63a12
-        decline_start_index = 0
-        if DEBUG_MODE:
-            st.info("All zero production data. Using first point as reference.")
-    elif len(df) < 2:
-        # Not enough data points
-        decline_start_index = 0
-        if DEBUG_MODE:
-            st.info("Not enough data points to identify decline. Using first point as start.")
+        decline_start_index = np.where(gas_rate_diff <= 0)[0][0] + 1 if len(np.where(gas_rate_diff <= 0)[0]) > 0 else 0
     else:
         # Skip initial zeros for decline identification only
         # Find the first non-zero production point
@@ -972,18 +812,7 @@
             # This should not happen due to previous check
             decline_start_index = 0
 
-<<<<<<< HEAD
-    # Create interpolation dataframe - only use non-zero points for interpolation
-    interpolation_mask = (df['oil_rate'] > 0)
-    if interpolation_mask.any():
-        df_interpolate = df[interpolation_mask][['Np', 'oil_rate', 'GOR', 'WOR']]
-    else:
-        # Fallback if no oil rates > 0
-        df_interpolate = df.iloc[decline_start_index:][['Np', 'oil_rate', 'GOR', 'WOR']]
-=======
-    df_interpolate = df.iloc[decline_start_index:][[
-        'Np', 'oil_rate', 'GOR', 'WOR']]
->>>>>>> 08f63a12
+    df_interpolate = df.iloc[decline_start_index:][['Np', 'oil_rate', 'GOR', 'WOR']]
 
     # Create output DataFrame with correct dtypes
     df_out = df.copy()
